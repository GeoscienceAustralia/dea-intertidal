--- conflicted
+++ resolved
@@ -20,15 +20,9 @@
 
 ---
 
-<<<<<<< HEAD
-The DEA Intertidal product suite maps the changing extent, elevation and topography of Australia’s exposed intertidal zone. It is  the next generation of  DEA’s intertidal products that have been used across government and industry to help better characterise and understand this complex zone that defines the interface between land and sea.   
+The DEA Intertidal product suite maps the changing elevation, exposure and tidal characteristics of Australia's exposed intertidal zone, the complex zone that defines the interface between land and sea. It is the next generation of DEA's intertidal products that have been used across government and industry to help better characterise and understand this complex zone that defines the interface between land and sea.
 
-Incorporating both Sentinel-2 and Landsat data, the product suite adds a temporal component to the elevation product for the intertidal zone, enabling users to better monitor and understand some of the most dynamic regions of Australia’s coastlines. With an improved tidal modelling capability, the product suite has been expanded to include a continental scale mapping of intertidal exposure over time, enabling scientists and managers to integrate the data into ecological and migratory species applications and modelling.  
-=======
-The DEA Intertidal product suite maps the changing extent, elevation and topography of Australia's exposed intertidal zone. It is the next generation of DEA's intertidal products that have been used across government and industry to help better characterise and understand this complex zone that defines the interface between land and sea.
-
-Incorporating both Sentinel-2 and Landsat data, the product suite adds a temporal component to the elevation product for the intertidal zone, enabling users to better monitor and understand some of the most dynamic regions of Australia's coastlines. With an improved tidal modelling capability, the product suite has been expanded to include a continental scale mapping of intertidal exposure over time, enabling scientists and managers to integrate the data into ecological and migratory species applications and modelling.  
->>>>>>> d5e8cc64
+Incorporating both Sentinel-2 and Landsat data, the product suite provides an annual 10 m resolution elevation product for the intertidal zone, enabling users to better monitor and understand some of the most dynamic regions of Australia's coastlines. Utilising an improved tidal modelling capability, the product suite includes a continental scale mapping of intertidal exposure over time, enabling scientists and managers to integrate the data into ecological and migratory species applications and modelling.
 
 ## Repository structure
 
@@ -38,11 +32,7 @@
   * `notebooks/Intertidal_CLI.ipynb`: For running the entire DEA Intertidal workflow via the Command Line Interface
   * `notebooks/Intertidal_workflow.ipynb`: For running the entire DEA Intertidal workflow via interactive notebook cells
   * `notebooks/Intertidal_elevation.ipynb`: For customising and running the DEA Intertidal Elevation portion of the workflow
-<<<<<<< HEAD
-  * `notebooks/experimental/Intertidal_elevation_pc.ipynb`: For running DEA Intertidal Elevation on global satellite data loaded from Microsoft Planetary Computer using STAC metadata
-=======
   * `notebooks/Intertidal_elevation_stac.ipynb`: For running DEA Intertidal Elevation on global satellite data loaded from Microsoft Planetary Computer using STAC metadata
->>>>>>> d5e8cc64
 * `data`: Contains required `raw` input data files and output `interim` and `processed` outputs
 * `metadata`: Open Data Cube (ODC) metadata required for indexing DEA Intertidal into an ODC datacube
 * `tests`: Unit and integration tests, including automatically generated validation test results