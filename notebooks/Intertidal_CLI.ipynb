--- conflicted
+++ resolved
@@ -2,7 +2,7 @@
  "cells": [
   {
    "cell_type": "markdown",
-   "id": "ccccdf10-6065-4f91-8725-d3233ebbe6d4",
+   "id": "dfda954d",
    "metadata": {
     "tags": []
    },
@@ -19,7 +19,7 @@
   {
    "cell_type": "code",
    "execution_count": 1,
-   "id": "3cdd49c0-fef3-4b10-9d45-d28c41755e12",
+   "id": "4c1075a0",
    "metadata": {
     "tags": []
    },
@@ -38,7 +38,7 @@
   },
   {
    "cell_type": "markdown",
-   "id": "9e0e6a00-0c55-4ec3-881f-4cdd32899772",
+   "id": "42430d93",
    "metadata": {},
    "source": [
     "Install additional packages directly from the requirements file"
@@ -47,14 +47,10 @@
   {
    "cell_type": "code",
    "execution_count": 2,
-   "id": "924876a7-a415-4d65-81c4-5e5cd7b7b53d",
-<<<<<<< HEAD
-   "metadata": {},
-=======
-   "metadata": {
-    "tags": []
-   },
->>>>>>> 41f4a5f4
+   "id": "8f7bb11f",
+   "metadata": {
+    "tags": []
+   },
    "outputs": [
     {
      "name": "stdout",
@@ -70,7 +66,7 @@
   },
   {
    "cell_type": "markdown",
-   "id": "bd675e30-92c7-494f-9f16-2ea0ae1de32f",
+   "id": "1bb02e20",
    "metadata": {
     "tags": []
    },
@@ -80,7 +76,7 @@
   },
   {
    "cell_type": "markdown",
-   "id": "3fbdf7a0-4daa-49c1-a3f7-3e0bd0e38560",
+   "id": "f66be0ef",
    "metadata": {
     "tags": []
    },
@@ -92,37 +88,37 @@
   {
    "cell_type": "code",
    "execution_count": 3,
-   "id": "58c0e260-cd76-45d9-9dc3-5e4294be31c6",
+   "id": "0e979f2b",
    "metadata": {
     "tags": []
    },
    "outputs": [],
    "source": [
     "# General params\n",
-    "study_area = \"testing\"  # \"x094y145\"  # To match the default 32 km tile GridSpec\n",
-    "start_date = \"2023\"  # Start date for analysis\n",
-    "label_date = \"2023\"  # Date used to label arrays\n",
-    "end_date = \"2023\"  # End date for analysis\n",
+    "study_area = \"x99y117\"  # To match the default 32 km tile GridSpec\n",
+    "start_date = \"2019\"  # Start date for analysis\n",
+    "end_date = \"2021\"  # End date for analysis\n",
     "tide_model = \"ensemble\"  # Tide model to use in analysis  \n",
     "tide_model_dir = \"/gdata1/data/tide_models_clipped\"  # Directory containing tide model files\n",
-    "output_version = \"0.0.1\"  # Version number to label output files and metadata\n",
-    "output_dir = \"data/processed/\"  # Path for output files, can also be e.g. \"s3://dea-public-data-dev/derivative/\"\n",
     "\n",
     "# Intertidal Exposure params\n",
-    "modelled_freq = \"30min\"\n",
+    "modelled_freq = \"3h\"\n",
     "\n",
     "# Intertidal Composites params\n",
     "threshold_lowtide = 0.2\n",
     "threshold_hightide = 0.8\n",
     "\n",
     "# Additional flags optionally turning exposure/offset calculation off\n",
-    "# for testing elevation code\n",
-    "exposure_offsets = \"\"  # \"--no-exposure_offsets\""
-   ]
-  },
-  {
-   "cell_type": "markdown",
-   "id": "cd538aa3-7716-443b-a10d-6d35e7e61597",
+    "# for testing elevation code, and outputting optional auxiliary outputs\n",
+    "# for debugging (defaults are to calculate exposure/offsets, and not\n",
+    "# output auxiliary files.\n",
+    "exposure_offsets = \"\"  #\"--no-exposure_offsets\"\n",
+    "output_auxiliaries = \"--output_auxiliaries\""
+   ]
+  },
+  {
+   "cell_type": "markdown",
+   "id": "a1945634",
    "metadata": {},
    "source": [
     "## DEA Intertidal CLI\n",
@@ -138,7 +134,7 @@
   {
    "cell_type": "code",
    "execution_count": 4,
-   "id": "0ef38032-e7e1-4090-b89c-c236d573e3a8",
+   "id": "415108cd",
    "metadata": {
     "tags": []
    },
@@ -246,13 +242,12 @@
     }
    ],
    "source": [
-    "!python -m intertidal.elevation --help\n",
-    "# !python -m elevation.intertidal_cli --help"
-   ]
-  },
-  {
-   "cell_type": "markdown",
-   "id": "4a056759-7ec9-473d-8a60-9a7b95f122cd",
+    "!python -m intertidal.elevation --help"
+   ]
+  },
+  {
+   "cell_type": "markdown",
+   "id": "0dbc46d9",
    "metadata": {},
    "source": [
     "### Run DEA Intertidal CLI for a single epoch\n",
@@ -262,39 +257,114 @@
   {
    "cell_type": "code",
    "execution_count": 5,
-   "id": "1da1e270-43bd-4a11-9d5b-6be26cb1a74f",
-   "metadata": {
-    "tags": []
-   },
-<<<<<<< HEAD
-   "outputs": [],
-   "source": [
-    "%%time\n",
-    "!python -m intertidal.elevation --study_area {study_area} --start_date {start_date} --end_date {end_date} --modelled_freq {modelled_freq} {exposure_offsets} {output_auxiliaries} --tide_model {tide_model} --tide_model_dir {tide_model_dir}"
-   ]
-  },
-  {
-   "cell_type": "markdown",
-   "id": "dc1dc57d-c974-4025-b26e-d70a0d343c8d",
-   "metadata": {},
-   "source": [
-    "### Run DEA Intertidal CLI for a single epoch with multiple tiles\n",
-    "This will run an entire DEA Intertidal analysis from start to finish:"
-   ]
-  },
-  {
-   "cell_type": "code",
-   "execution_count": 4,
-   "id": "9dcf7f21-41e0-4b4b-aaf3-2ab5fc5325d8",
-   "metadata": {},
-=======
->>>>>>> 41f4a5f4
+   "id": "675a48c4",
+   "metadata": {
+    "tags": []
+   },
    "outputs": [
     {
      "name": "stdout",
      "output_type": "stream",
      "text": [
-<<<<<<< HEAD
+      "2024-05-03 06:38:43 INFO [0.0.1] [2023] [testing]: Using parameters {'study_area': 'testing', 'start_date': '2023', 'end_date': '2023', 'label_date': '2023', 'output_version': '0.0.1', 'output_dir': 'data/processed/', 'product_maturity': 'provisional', 'dataset_maturity': 'final', 'resolution': 10, 'ndwi_thresh': 0.1, 'min_freq': 0.01, 'max_freq': 0.99, 'min_correlation': 0.15, 'windows_n': 100, 'window_prop_tide': 0.15, 'correct_seasonality': False, 'tide_model': ('ensemble',), 'tide_model_dir': '/gdata1/data/tide_models_clipped', 'modelled_freq': '3h', 'exposure_offsets': True, 'aws_unsigned': True}\n",
+      "2024-05-03 06:38:43 INFO [0.0.1] [2023] [testing]: Loading satellite data\n",
+      "/env/lib/python3.10/site-packages/distributed/node.py:183: UserWarning: Port 8787 is already in use.\n",
+      "Perhaps you already have a cluster running?\n",
+      "Hosting the HTTP server on port 42071 instead\n",
+      "  warnings.warn(\n",
+      "<Client: 'tcp://127.0.0.1:43907' processes=1 threads=7, memory=59.21 GiB>\n",
+      "2024-05-03 06:38:47 INFO [0.0.1] [2023] [testing]: Running in testing mode using custom study area\n",
+      "2024-05-03 06:39:05 INFO [0.0.1] [2023] [testing]: Calculating Intertidal Elevation\n",
+      "2024-05-03 06:39:05 INFO [0.0.1] [2023] [testing]: Modelling tide heights for each pixel\n",
+      "Running ensemble tide modelling\n",
+      "Creating reduced resolution 5000 x 5000 metre tide modelling array\n",
+      "Modelling tides using FES2014, FES2012, TPXO8-atlas-v1, TPXO9-atlas-v5, EOT20, HAMTIDE11, GOT4.10 in parallel\n",
+      "100%|███████████████████████████████████████████| 35/35 [00:34<00:00,  1.01it/s]\n",
+      "Returning low resolution tide array\n",
+      "Generating ensemble tide model from point inputs\n",
+      "Interpolating model weights using 'idw' interpolation\n",
+      "                 weights\n",
+      "tide_model              \n",
+      "TPXO9-atlas-v5  0.453527\n",
+      "GOT4.10         0.452426\n",
+      "EOT20           0.451006\n",
+      "FES2014         0.450247\n",
+      "FES2012         0.446300\n",
+      "HAMTIDE11       0.437319\n",
+      "TPXO8-atlas-v1  0.433992\n",
+      "Reducing multiple models into single ensemble model using 'mean'\n",
+      "Reprojecting ensemble tides into original array\n",
+      "2024-05-03 06:39:44 INFO [0.0.1] [2023] [testing]: Masking nodata and adding tide heights to satellite data array\n",
+      "2024-05-03 06:39:44 INFO [0.0.1] [2023] [testing]: Flattening satellite data array and filtering to intertidal candidate pixels\n",
+      "2024-05-03 06:39:44 INFO [0.0.1] [2023] [testing]: Applying valid data mask to constrain study area\n",
+      "Reducing analysed pixels from 7125 to 5673 (79.62%)\n",
+      "2024-05-03 06:39:44 INFO [0.0.1] [2023] [testing]: Running per-pixel rolling median\n",
+      "100%|█████████████████████████████████████████| 105/105 [00:01<00:00, 56.28it/s]\n",
+      "2024-05-03 06:39:48 INFO [0.0.1] [2023] [testing]: Modelling intertidal elevation\n",
+      "Applying tidal interval interpolation to 200 intervals\n",
+      "Applying rolling mean smoothing with radius 20\n",
+      "2024-05-03 06:39:48 INFO [0.0.1] [2023] [testing]: Modelling intertidal uncertainty\n",
+      "2024-05-03 06:39:48 INFO [0.0.1] [2023] [testing]: Unflattening data back to its original spatial dimensions\n",
+      "2024-05-03 06:39:48 INFO [0.0.1] [2023] [testing]: Cleaning inaccurate upper intertidal pixels\n",
+      "2024-05-03 06:39:48 INFO [0.0.1] [2023] [testing]: Restricting outputs to ocean-connected waters\n",
+      "2024-05-03 06:39:48 INFO [0.0.1] [2023] [testing]: Successfully completed intertidal elevation modelling\n",
+      "2024-05-03 06:39:48 INFO [0.0.1] [2023] [testing]: Calculating Intertidal Exposure\n",
+      "-----\n",
+      "Calculating unfiltered exposure\n",
+      "Running ensemble tide modelling\n",
+      "Creating reduced resolution 3000 x 3000 metre tide modelling array\n",
+      "Modelling tides using FES2014, FES2012, TPXO8-atlas-v1, TPXO9-atlas-v5, EOT20, HAMTIDE11, GOT4.10 in parallel\n",
+      "100%|███████████████████████████████████████████| 35/35 [00:39<00:00,  1.13s/it]\n",
+      "Computing tide quantiles\n",
+      "Returning low resolution tide array\n",
+      "Generating ensemble tide model from point inputs\n",
+      "Interpolating model weights using 'idw' interpolation\n",
+      "                 weights\n",
+      "tide_model              \n",
+      "TPXO9-atlas-v5  0.456088\n",
+      "GOT4.10         0.455147\n",
+      "EOT20           0.454062\n",
+      "FES2014         0.453164\n",
+      "FES2012         0.448815\n",
+      "HAMTIDE11       0.440029\n",
+      "TPXO8-atlas-v1  0.435914\n",
+      "Reducing multiple models into single ensemble model using 'mean'\n",
+      "Reprojecting ensemble tides into original array\n",
+      "2024-05-03 06:40:33 INFO [0.0.1] [2023] [testing]: Calculating spread, offset and HAT/LAT/LOT/HOT layers\n",
+      "2024-05-03 06:40:33 INFO [0.0.1] [2023] [testing]: Assembling dataset\n",
+      "2024-05-03 06:40:33 INFO [0.0.1] [2023] [testing]: Writing output arrays\n",
+      "2024-05-03 06:40:34 INFO [0.0.1] [2023] [testing]: Assembled dataset: /tmp/tmpzlviqu75/ga_s2ls_intertidal_cyear_3/0-0-1/tes/ting/2023--P1Y/ga_s2ls_intertidal_cyear_3_testing_2023--P1Y_final.odc-metadata.yaml\n",
+      "2024-05-03 06:40:34 INFO [0.0.1] [2023] [testing]: Writing data locally: data/processed/ga_s2ls_intertidal_cyear_3/0-0-1/tes/ting/2023--P1Y/\n",
+      "2024-05-03 06:40:35 INFO [0.0.1] [2023] [testing]: Completed DEA Intertidal workflow\n",
+      "CPU times: user 1.39 s, sys: 297 ms, total: 1.68 s\n",
+      "Wall time: 1min 55s\n"
+     ]
+    }
+   ],
+   "source": [
+    "%%time\n",
+    "!python -m intertidal.elevation --study_area {study_area} --start_date {start_date} --end_date {end_date} --label_date {label_date} --output_dir {output_dir} --output_version {output_version} --modelled_freq {modelled_freq} {exposure_offsets} --tide_model {tide_model} --tide_model_dir {tide_model_dir}"
+   ]
+  },
+  {
+   "cell_type": "markdown",
+   "id": "9c760ff2",
+   "metadata": {},
+   "source": [
+    "### Run DEA Intertidal CLI for a single epoch with multiple tiles\n",
+    "This will run an entire DEA Intertidal analysis from start to finish:"
+   ]
+  },
+  {
+   "cell_type": "code",
+   "execution_count": null,
+   "id": "f1f32b95",
+   "metadata": {},
+   "outputs": [
+    {
+     "name": "stdout",
+     "output_type": "stream",
+     "text": [
       "2016 2018\n",
       "x198y131\n",
       "2024-02-27 00:48:38 INFO Study area x198y131: Loading satellite data\n",
@@ -374,142 +444,35 @@
       "    raise AttributeError(\n",
       "AttributeError: 'Dataset' object has no attribute 'oa_s2cloudless_mask'\n",
       "\u001b[0m\u001b[0m"
-=======
-      "2024-05-03 06:38:43 INFO [0.0.1] [2023] [testing]: Using parameters {'study_area': 'testing', 'start_date': '2023', 'end_date': '2023', 'label_date': '2023', 'output_version': '0.0.1', 'output_dir': 'data/processed/', 'product_maturity': 'provisional', 'dataset_maturity': 'final', 'resolution': 10, 'ndwi_thresh': 0.1, 'min_freq': 0.01, 'max_freq': 0.99, 'min_correlation': 0.15, 'windows_n': 100, 'window_prop_tide': 0.15, 'correct_seasonality': False, 'tide_model': ('ensemble',), 'tide_model_dir': '/gdata1/data/tide_models_clipped', 'modelled_freq': '3h', 'exposure_offsets': True, 'aws_unsigned': True}\n",
-      "2024-05-03 06:38:43 INFO [0.0.1] [2023] [testing]: Loading satellite data\n",
-      "/env/lib/python3.10/site-packages/distributed/node.py:183: UserWarning: Port 8787 is already in use.\n",
-      "Perhaps you already have a cluster running?\n",
-      "Hosting the HTTP server on port 42071 instead\n",
-      "  warnings.warn(\n",
-      "<Client: 'tcp://127.0.0.1:43907' processes=1 threads=7, memory=59.21 GiB>\n",
-      "2024-05-03 06:38:47 INFO [0.0.1] [2023] [testing]: Running in testing mode using custom study area\n",
-      "2024-05-03 06:39:05 INFO [0.0.1] [2023] [testing]: Calculating Intertidal Elevation\n",
-      "2024-05-03 06:39:05 INFO [0.0.1] [2023] [testing]: Modelling tide heights for each pixel\n",
-      "Running ensemble tide modelling\n",
-      "Creating reduced resolution 5000 x 5000 metre tide modelling array\n",
-      "Modelling tides using FES2014, FES2012, TPXO8-atlas-v1, TPXO9-atlas-v5, EOT20, HAMTIDE11, GOT4.10 in parallel\n",
-      "100%|███████████████████████████████████████████| 35/35 [00:34<00:00,  1.01it/s]\n",
-      "Returning low resolution tide array\n",
-      "Generating ensemble tide model from point inputs\n",
-      "Interpolating model weights using 'idw' interpolation\n",
-      "                 weights\n",
-      "tide_model              \n",
-      "TPXO9-atlas-v5  0.453527\n",
-      "GOT4.10         0.452426\n",
-      "EOT20           0.451006\n",
-      "FES2014         0.450247\n",
-      "FES2012         0.446300\n",
-      "HAMTIDE11       0.437319\n",
-      "TPXO8-atlas-v1  0.433992\n",
-      "Reducing multiple models into single ensemble model using 'mean'\n",
-      "Reprojecting ensemble tides into original array\n",
-      "2024-05-03 06:39:44 INFO [0.0.1] [2023] [testing]: Masking nodata and adding tide heights to satellite data array\n",
-      "2024-05-03 06:39:44 INFO [0.0.1] [2023] [testing]: Flattening satellite data array and filtering to intertidal candidate pixels\n",
-      "2024-05-03 06:39:44 INFO [0.0.1] [2023] [testing]: Applying valid data mask to constrain study area\n",
-      "Reducing analysed pixels from 7125 to 5673 (79.62%)\n",
-      "2024-05-03 06:39:44 INFO [0.0.1] [2023] [testing]: Running per-pixel rolling median\n",
-      "100%|█████████████████████████████████████████| 105/105 [00:01<00:00, 56.28it/s]\n",
-      "2024-05-03 06:39:48 INFO [0.0.1] [2023] [testing]: Modelling intertidal elevation\n",
-      "Applying tidal interval interpolation to 200 intervals\n",
-      "Applying rolling mean smoothing with radius 20\n",
-      "2024-05-03 06:39:48 INFO [0.0.1] [2023] [testing]: Modelling intertidal uncertainty\n",
-      "2024-05-03 06:39:48 INFO [0.0.1] [2023] [testing]: Unflattening data back to its original spatial dimensions\n",
-      "2024-05-03 06:39:48 INFO [0.0.1] [2023] [testing]: Cleaning inaccurate upper intertidal pixels\n",
-      "2024-05-03 06:39:48 INFO [0.0.1] [2023] [testing]: Restricting outputs to ocean-connected waters\n",
-      "2024-05-03 06:39:48 INFO [0.0.1] [2023] [testing]: Successfully completed intertidal elevation modelling\n",
-      "2024-05-03 06:39:48 INFO [0.0.1] [2023] [testing]: Calculating Intertidal Exposure\n",
-      "-----\n",
-      "Calculating unfiltered exposure\n",
-      "Running ensemble tide modelling\n",
-      "Creating reduced resolution 3000 x 3000 metre tide modelling array\n",
-      "Modelling tides using FES2014, FES2012, TPXO8-atlas-v1, TPXO9-atlas-v5, EOT20, HAMTIDE11, GOT4.10 in parallel\n",
-      "100%|███████████████████████████████████████████| 35/35 [00:39<00:00,  1.13s/it]\n",
-      "Computing tide quantiles\n",
-      "Returning low resolution tide array\n",
-      "Generating ensemble tide model from point inputs\n",
-      "Interpolating model weights using 'idw' interpolation\n",
-      "                 weights\n",
-      "tide_model              \n",
-      "TPXO9-atlas-v5  0.456088\n",
-      "GOT4.10         0.455147\n",
-      "EOT20           0.454062\n",
-      "FES2014         0.453164\n",
-      "FES2012         0.448815\n",
-      "HAMTIDE11       0.440029\n",
-      "TPXO8-atlas-v1  0.435914\n",
-      "Reducing multiple models into single ensemble model using 'mean'\n",
-      "Reprojecting ensemble tides into original array\n",
-      "2024-05-03 06:40:33 INFO [0.0.1] [2023] [testing]: Calculating spread, offset and HAT/LAT/LOT/HOT layers\n",
-      "2024-05-03 06:40:33 INFO [0.0.1] [2023] [testing]: Assembling dataset\n",
-      "2024-05-03 06:40:33 INFO [0.0.1] [2023] [testing]: Writing output arrays\n",
-      "2024-05-03 06:40:34 INFO [0.0.1] [2023] [testing]: Assembled dataset: /tmp/tmpzlviqu75/ga_s2ls_intertidal_cyear_3/0-0-1/tes/ting/2023--P1Y/ga_s2ls_intertidal_cyear_3_testing_2023--P1Y_final.odc-metadata.yaml\n",
-      "2024-05-03 06:40:34 INFO [0.0.1] [2023] [testing]: Writing data locally: data/processed/ga_s2ls_intertidal_cyear_3/0-0-1/tes/ting/2023--P1Y/\n",
-      "2024-05-03 06:40:35 INFO [0.0.1] [2023] [testing]: Completed DEA Intertidal workflow\n",
-      "CPU times: user 1.39 s, sys: 297 ms, total: 1.68 s\n",
-      "Wall time: 1min 55s\n"
->>>>>>> 41f4a5f4
      ]
     }
    ],
    "source": [
-<<<<<<< HEAD
     "# study_area_list = [\"x139y96\", \"x139y95\", \"x139y94\", \"x139y93\", \"x139y92\", \"x139y91\", \"x140y91\", \"x141y91\"]\n",
-    "# study_area_list = [\"x99y118\", \"x98y118\", \"x100y117\", \"x99y117\"]\n",
-    "# study_area_list = ['x98y125', 'x98y124','x98y123','x99y125','x99y124','x99y123','x100y125','x100y124','x100y123']\n",
-    "# study_area_list = ['x99y124','x99y123']#'x98y123',] #Groote Eylandt\n",
-    "study_area_list = ['x198y131']\n",
-    " \n",
+    "study_area_list = [\"x99y118\", \"x98y118\", \"x100y117\", \"x99y117\"]\n",
+    "# study_area_list = []\n",
+    "\n",
     "epoch_list = [\n",
-    "    (\"2016\", \"2018\"),\n",
-    "    (\"2017\", \"2019\"),\n",
-    "    (\"2018\", \"2020\"),\n",
+    "    # (\"2016\", \"2018\"),\n",
+    "    # (\"2017\", \"2019\"),\n",
+    "    # (\"2018\", \"2020\"),\n",
+    "    # (\"2019\", \"2019\"),\n",
     "    (\"2019\", \"2021\"),\n",
-    "    (\"2020\", \"2022\"),\n",
-    "    (\"2021\", \"2023\"),\n",
-=======
-    "%%time\n",
-    "!python -m intertidal.elevation --study_area {study_area} --start_date {start_date} --end_date {end_date} --label_date {label_date} --output_dir {output_dir} --output_version {output_version} --modelled_freq {modelled_freq} {exposure_offsets} --tide_model {tide_model} --tide_model_dir {tide_model_dir}"
-   ]
-  },
-  {
-   "cell_type": "markdown",
-   "id": "dc1dc57d-c974-4025-b26e-d70a0d343c8d",
-   "metadata": {},
-   "source": [
-    "### Run DEA Intertidal CLI for a single epoch with multiple tiles\n",
-    "This will run an entire DEA Intertidal analysis from start to finish:"
-   ]
-  },
-  {
-   "cell_type": "code",
-   "execution_count": null,
-   "id": "9dcf7f21-41e0-4b4b-aaf3-2ab5fc5325d8",
-   "metadata": {},
-   "outputs": [],
-   "source": [
-    "# study_area_list = []\n",
-    "\n",
-    "epoch_list = [\n",
-    "    # (\"2016\", \"2017\", \"2018\"),\n",
-    "    # (\"2017\", \"2018\", \"2019\"),\n",
-    "    # (\"2018\", \"2019\", \"2020\"),\n",
-    "    (\"2019\", \"2020\", \"2021\"),\n",
->>>>>>> 41f4a5f4
     "]\n",
     "\n",
     "for tile in study_area_list:\n",
-    "    for start_date, label_date, end_date in epoch_list:\n",
-    "        print(start_date, label_date, end_date)\n",
+    "    for start_date, end_date in epoch_list:\n",
+    "        print(start_date, end_date)\n",
     "        print(tile)\n",
     "        try:\n",
-    "            !python -m intertidal.elevation --study_area {tile} --start_date {start_date} --end_date {end_date} --label_date {label_date} --output_dir {output_dir} --output_version {output_version} --modelled_freq {modelled_freq} {exposure_offsets} --tide_model {tide_model} --tide_model_dir {tide_model_dir}\n",
+    "            !python -m intertidal.elevation --study_area {tile} --start_date {start_date} --end_date {end_date} --modelled_freq {modelled_freq} {exposure_offsets} {output_auxiliaries} --tide_model {tide_model} --tide_model_dir {tide_model_dir}\n",
     "        except:\n",
     "            pass"
    ]
   },
   {
    "cell_type": "markdown",
-   "id": "e9a7aa51-aed7-4291-af12-515f73e59755",
+   "id": "7d761c4d",
    "metadata": {},
    "source": [
     "## DEA Intertidal Composites CLI\n",
@@ -526,7 +489,7 @@
   {
    "cell_type": "code",
    "execution_count": null,
-   "id": "1e885ff2-d431-42de-9ce3-5223c748b8f8",
+   "id": "a0a85d38",
    "metadata": {
     "tags": []
    },
@@ -537,7 +500,7 @@
   },
   {
    "cell_type": "markdown",
-   "id": "c9b351da-2a04-463e-a5fb-f140a5048741",
+   "id": "8dfadaaf",
    "metadata": {},
    "source": [
     "### Run DEA Intertidal Composites CLI for a single epoch\n",
@@ -547,7 +510,7 @@
   {
    "cell_type": "code",
    "execution_count": null,
-   "id": "03f7606a-add3-4673-a2aa-de5bd039418b",
+   "id": "1c3c87bf",
    "metadata": {
     "tags": []
    },
@@ -559,7 +522,7 @@
   },
   {
    "cell_type": "markdown",
-   "id": "d7db1fe7-7cab-4543-8e35-79587284a4c3",
+   "id": "bad66133",
    "metadata": {
     "tags": []
    },
@@ -571,7 +534,7 @@
   {
    "cell_type": "code",
    "execution_count": null,
-   "id": "16ab31f6-2490-4159-90ba-2849e1eb3fac",
+   "id": "c0c3febf",
    "metadata": {},
    "outputs": [],
    "source": [
@@ -587,27 +550,6 @@
     "#     !python -m intertidal.elevation --config_path {config_path} --study_area {study_area} --start_date {start_date} --end_date {end_date} --modelled_freq {modelled_freq} --tideline_offset_distance {tideline_offset_distance} {exposure_offsets} {output_auxiliaries}\n",
     "#     !python -m intertidal.composites --config_path {config_path} --study_area {study_area} --start_date {start_date} --end_date {end_date} --threshold_lowtide {threshold_lowtide} --threshold_hightide {threshold_hightide}"
    ]
-<<<<<<< HEAD
-  },
-  {
-   "cell_type": "code",
-   "execution_count": null,
-   "id": "362dd600-9cb2-415d-bf7b-331bc22d7e95",
-   "metadata": {},
-   "outputs": [],
-   "source": [
-    "print ('hello')"
-   ]
-  },
-  {
-   "cell_type": "code",
-   "execution_count": null,
-   "id": "94c05696-dbcd-480a-89a8-326b31cd6be0",
-   "metadata": {},
-   "outputs": [],
-   "source": []
-=======
->>>>>>> 41f4a5f4
   }
  ],
  "metadata": {
