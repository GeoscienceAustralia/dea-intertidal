--- conflicted
+++ resolved
@@ -26,7 +26,7 @@
      "name": "stdout",
      "output_type": "stream",
      "text": [
-      "/home/jovyan/dea_intertidal/dea-intertidal\n"
+      "/home/jovyan/Robbi/dea-intertidal\n"
      ]
     }
    ],
@@ -44,7 +44,7 @@
   },
   {
    "cell_type": "code",
-   "execution_count": 2,
+   "execution_count": null,
    "id": "924876a7-a415-4d65-81c4-5e5cd7b7b53d",
    "metadata": {},
    "outputs": [],
@@ -75,25 +75,18 @@
   },
   {
    "cell_type": "code",
-   "execution_count": 3,
+   "execution_count": 2,
    "id": "58c0e260-cd76-45d9-9dc3-5e4294be31c6",
    "metadata": {},
    "outputs": [],
    "source": [
     "# General params\n",
-<<<<<<< HEAD
-    "study_area = '776'\n",
-    "config_path = 'configs/dea_intertidal_config_studyareas.yaml'\n",
-    "# study_area = 'carnarvon_test'\n",
-    "# config_path = 'configs/dea_intertidal_config_development.yaml'\n",
-=======
     "# study_area = '776'\n",
     "# config_path = 'configs/dea_intertidal_config_studyareas.yaml'\n",
     "study_area = 'pointstuart'\n",
     "config_path = 'configs/dea_intertidal_config_development.yaml'\n",
     "# study_area = '776'\n",
     "# config_path = 'configs/dea_intertidal_config.yaml'\n",
->>>>>>> 080de46a
     "start_date = '2019'\n",
     "end_date = '2021'\n",
     "\n",
@@ -131,12 +124,6 @@
   },
   {
    "cell_type": "code",
-<<<<<<< HEAD
-   "execution_count": 4,
-   "id": "0ef38032-e7e1-4090-b89c-c236d573e3a8",
-   "metadata": {},
-   "outputs": [],
-=======
    "execution_count": 8,
    "id": "0ef38032-e7e1-4090-b89c-c236d573e3a8",
    "metadata": {},
@@ -226,9 +213,8 @@
      ]
     }
    ],
->>>>>>> 080de46a
-   "source": [
-    "# !python -m intertidal.elevation --help"
+   "source": [
+    "!python -m intertidal.elevation --help"
    ]
   },
   {
@@ -242,12 +228,6 @@
   },
   {
    "cell_type": "code",
-<<<<<<< HEAD
-   "execution_count": null,
-   "id": "1da1e270-43bd-4a11-9d5b-6be26cb1a74f",
-   "metadata": {},
-   "outputs": [],
-=======
    "execution_count": 11,
    "id": "1da1e270-43bd-4a11-9d5b-6be26cb1a74f",
    "metadata": {},
@@ -294,7 +274,6 @@
      ]
     }
    ],
->>>>>>> 080de46a
    "source": [
     "%%time\n",
     "!python -m intertidal.elevation --config_path {config_path} --study_area {study_area} --start_date {start_date} --end_date {end_date} --modelled_freq {modelled_freq} --tideline_offset_distance {tideline_offset_distance} {exposure_offsets} {output_auxiliaries}"
@@ -303,56 +282,6 @@
   {
    "cell_type": "markdown",
    "id": "dc1dc57d-c974-4025-b26e-d70a0d343c8d",
-<<<<<<< HEAD
-   "metadata": {},
-   "source": [
-    "### Run DEA Intertidal CLI for a single epoch with multiple tiles\n",
-    "This will run an entire DEA Intertidal analysis from start to finish:"
-   ]
-  },
-  {
-   "cell_type": "code",
-   "execution_count": 5,
-   "id": "a4360be6-aa30-4542-a7fb-9ddff664bde3",
-   "metadata": {},
-   "outputs": [],
-   "source": [
-    "# Separated study area ids\n",
-    "\n",
-    "# Single timesteps (2019 - 2021)\n",
-    "claire_ids =['107', '108', '109', '137', '138', '160', '161', '175', '176', '272', '273', '294', '295', '296', '318', '319', '297', '337', '338', '463', '464', '483', '477', '478', '494', '506', '507', '519', '638', '654', '655']#, '776']\n",
-    "\n",
-    "robbi_ids = ['669', '670', '728', '743', '746', '747', '764', '765', '766', '761', '762', '777', '767', '778', '793', '808', '814', '815', '832', '833', '836', '837', '843', '844', '851', '852', '850', '858', '859']\n",
-    "\n",
-    "ness_ids = ['860', '866', '867', '872', '876', '881', '883', '884', '887', '888', '892', '897', '976', '977', '986', '987', '996', '997', '1006', '1082', '1083', '1096', '1110', '1193', '1194', '1208', '1209', '1214', '1215', '1216', '1235']\n",
-    "\n",
-    "# timeseries tiles\n",
-    "\n",
-    "ts_ids =['832', '833', '477', '478', '808', '814', '815', '876', '881', '1193', '1194', '1208', '1209']"
-   ]
-  },
-  {
-   "cell_type": "code",
-   "execution_count": null,
-   "id": "9dcf7f21-41e0-4b4b-aaf3-2ab5fc5325d8",
-   "metadata": {},
-   "outputs": [],
-   "source": [
-    "study_area_list = claire_ids\n",
-    "\n",
-    "for tile in study_area_list:\n",
-    "    print(tile)\n",
-    "    try:\n",
-    "        !python -m intertidal.elevation --config_path {config_path} --study_area {tile} --start_date {start_date} --end_date {end_date} --modelled_freq {modelled_freq} --tideline_offset_distance {tideline_offset_distance} {exposure_offsets} {output_auxiliaries}\n",
-    "    except:\n",
-    "        pass"
-   ]
-  },
-  {
-   "cell_type": "markdown",
-   "id": "e9a7aa51-aed7-4291-af12-515f73e59755",
-=======
->>>>>>> 080de46a
    "metadata": {},
    "source": [
     "### Run DEA Intertidal CLI for a single epoch with multiple tiles\n",
@@ -387,11 +316,6 @@
   {
    "cell_type": "code",
    "execution_count": null,
-<<<<<<< HEAD
-   "id": "1e885ff2-d431-42de-9ce3-5223c748b8f8",
-   "metadata": {},
-   "outputs": [],
-=======
    "id": "e47300c0-0e09-4b27-ab22-e0db4883e95e",
    "metadata": {},
    "outputs": [],
@@ -419,7 +343,6 @@
      ]
     }
    ],
->>>>>>> 080de46a
    "source": [
     "study_area_list = extra_temporal_ids\n",
     "epoch_list = [\n",
