--- conflicted
+++ resolved
@@ -21,11 +21,7 @@
   },
   {
    "cell_type": "code",
-<<<<<<< HEAD
-   "execution_count": 2,
-=======
-   "execution_count": null,
->>>>>>> 499aae09
+   "execution_count": null,
    "id": "e51005a6-2268-47ac-9d15-cae3b2234dc1",
    "metadata": {
     "tags": []
@@ -55,11 +51,7 @@
   },
   {
    "cell_type": "code",
-<<<<<<< HEAD
-   "execution_count": 3,
-=======
-   "execution_count": null,
->>>>>>> 499aae09
+   "execution_count": null,
    "id": "ba6fb5d2-72f2-4e40-ab95-c774fd7f593d",
    "metadata": {
     "tags": []
@@ -73,11 +65,7 @@
     "from odc.geo.gridspec import GridSpec\n",
     "from odc.geo.types import xy_\n",
     "\n",
-<<<<<<< HEAD
-    "from intertidal.elevation import _id_to_tuple\n"
-=======
     "from intertidal.io import _id_to_tuple\n"
->>>>>>> 499aae09
    ]
   },
   {
@@ -117,21 +105,12 @@
    },
    "outputs": [],
    "source": [
-<<<<<<< HEAD
-    "# Create 32 km tiles using gridspec, using origin used by C3 grid to\n",
-    "# preserve positive indices\n",
-=======
     "# Create 32 km tiles using gridspec, using origin of updated AOI grid\n",
->>>>>>> 499aae09
     "gs_32km = GridSpec(\n",
     "    crs=\"EPSG:3577\",\n",
     "    resolution=10,\n",
     "    tile_shape=(3200, 3200),\n",
-<<<<<<< HEAD
-    "    origin=xy_(-4416000, -6912000),\n",
-=======
     "    origin=xy_(-4416000, -6912000),  # near Heard and McDonald Islands\n",
->>>>>>> 499aae09
     ")\n",
     "gs_32km[0, 0]"
    ]
@@ -166,22 +145,7 @@
     "    + \"y\"\n",
     "    + grid_gdf.iy.astype(str).str.zfill(3)\n",
     ")\n",
-<<<<<<< HEAD
-    "\n",
-    "# # Copy Collection 3 grid, then slightly shrink geometry to make sure we\n",
-    "# # have no ambiguity along grid cell edges for the subsequent spatial join\n",
-    "# c3_grid_shrunk = c3_grid[[\"region_code\", \"utc_offset\", \"geometry\"]].to_crs(\"EPSG:3577\")\n",
-    "# c3_grid_shrunk[\"geometry\"] = c3_grid_shrunk.geometry.buffer(-0.01)\n",
-    "\n",
-    "# # Spatially join attributes from Collection 3 grid to new grid, and\n",
-    "# # select a subset of desired columns\n",
-    "# grid_gdf_joined = grid_gdf.sjoin(c3_grid_shrunk)[\n",
-    "#     [\"id\", \"ix\", \"iy\", \"region_code\", \"utc_offset\", \"geometry\"]\n",
-    "# ].set_index(\"id\")\n",
-    "\n",
-=======
-    "\n",
->>>>>>> 499aae09
+    "\n",
     "# Return only selected columns\n",
     "grid_gdf = grid_gdf[[\"region_code\", \"ix\", \"iy\", \"geometry\"]]"
    ]
