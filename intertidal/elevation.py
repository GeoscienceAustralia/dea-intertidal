--- conflicted
+++ resolved
@@ -801,10 +801,6 @@
     )
     flat_ds, freq, corr, intertidal_candidates = ds_to_flat(
         satellite_ds,
-<<<<<<< HEAD
-        ndwi_thresh=0.0,
-=======
->>>>>>> 9bda6d81
         min_freq=min_freq,
         max_freq=max_freq,
         min_correlation=min_correlation,
