import sys
import numpy as np
import pandas as pd
import xarray as xr
import seaborn as sns
import matplotlib.pyplot as plt
from skimage.morphology import binary_dilation
from concurrent.futures import ProcessPoolExecutor
from tqdm.auto import tqdm
from itertools import repeat
import click

import datacube
import odc.geo.xr
from odc.geo.geom import BoundingBox
from odc.algo import xr_quantile
from datacube.utils.aws import configure_s3_access
from dea_tools.coastal import pixel_tides
from dea_tools.dask import create_local_dask_cluster

from intertidal.io import (
    load_data,
    load_topobathy_mask,
    load_aclum_mask,
    load_ocean_mask,
    prepare_for_export,
    tidal_metadata,
    export_dataset_metadata,
)
from intertidal.utils import (
    configure_logging,
    round_date_strings,
)
from intertidal.tide_modelling import pixel_tides_ensemble
from intertidal.extents import extents, ocean_connection
from intertidal.exposure import exposure
from intertidal.tidal_bias_offset import bias_offset

def load_aclum(
    dc,
    satellite_ds,
    product="abares_clum_2020",
    resampling="bilinear",
    mask_invalid=True,
):
    """
    Loads an ABARES derived land use classification of Australia 
    for the extents of the loaded satellite data. The 'intensive urban'
    land use class is used as a coarse mask to clean up intertidal
    extents classifications in urban areas.

    Parameters
    ----------
    dc : Datacube
        A Datacube instance for loading data.
    satellite_ds : ndarray
        The loaded satellite data, used to obtain the spatial extents
        of the data.
    product : str, optional
        The name of the ABARES land use dataset product to load from the
        datacube. Defaults to "abares_clum_2020".
    resampling : str, optional
        The resampling method to use, by default "bilinear".
    mask_invalid : bool, optional
        Whether to mask invalid/nodata values in the array by setting
        them to NaN, by default True.

    Returns
    -------
    reclassified_aclum : xarray.Dataset
        The ABARES land use mask, summarised to include only two land
        use classes: 'intensive urban' and 'other'.
    """
    from datacube.utils.masking import mask_invalid_data

    aclum_ds = dc.load(
        product=product, like=satellite_ds.odc.geobox.compat, resampling=resampling
    ).squeeze("time")

    # Mask invalid data
    if mask_invalid:
        aclum_ds = mask_invalid_data(aclum_ds)

    # Manually isolate the 'intensive urban' land use summary class, set all other pixels to false. For class definitions, refer to gdata1/data/land_use/ABARES_CLUM/geotiff_clum_50m1220m/Land use, 18-class summary.qml)
    
    reclassified_aclum = aclum_ds.alum_class.isin(
    [
        500,
        530,
        531,
        532,
        533,
        534,
        535,
        536,
        537,
        538,
        540,
        541,
        550,
        551,
        552,
        553,
        554,
        555,
        560,
        561,
        562,
        563,
        564,
        565,
        566,
        567,
        570,
        571,
        572,
        573,
        574,
        575,
    ]
    )
    return reclassified_aclum


def ds_to_flat(
    satellite_ds,
    ndwi_thresh=0.0,
    index="ndwi",
    min_freq=0.01,
    max_freq=0.99,
    min_correlation=0.15,
    corr_method="pearson",
    correct_seasonality=False,
    valid_mask=None,
):
    """
    Flattens a three-dimensional array (x, y, time) to a two-dimensional
    array (time, z) by selecting only pixels with positive correlations
    between water observations and tide height. This greatly improves
    processing time by ensuring only a narrow strip of pixels along the
    coastline are analysed, rather than the entire x * y array.
    The x and y dimensions are stacked into a single dimension (z)

    Parameters
    ----------
    satellite_ds : xr.Dataset
        Three-dimensional (x, y, time) xarray dataset with variable
        "tide_m" and a water index variable as provided by `index`.
    ndwi_thresh : float, optional
        Threshold for NDWI index used to identify wet or dry pixels.
        Default is 0.0.
    index : str, optional
        Name of the water index variable. Default is "ndwi".
    min_freq : float, optional
        Minimum frequency of wetness required for a pixel to be included
        in the output. Default is 0.01.
    max_freq : float, optional
        Maximum frequency of wetness required for a pixel to be included
        in the output. Default is 0.99.
    min_correlation : float, optional
        Minimum correlation between water index values and tide height
        required for a pixel to be included in the output. Default is
        0.15.
    corr_method : str, optional
        Correlation method to use. Defaults to "pearson", also supports
        "spearman".
    correct_seasonality : bool, optional
        If True, remove any seasonal signal from the tide height data
        by subtracting monthly mean tide height from each value. This
        can reduce false tide correlations in regions where tide heights
        correlate with seasonal changes in surface water. Note that
        seasonally corrected tides are only used to identify potentially
        tide influenced pixels - not for elevation modelling itself.
    valid_mask : xr.DataArray, optional
        A boolean mask used to optionally constrain the analysis area,
        with the same spatial dimensions as `satellite_ds`. For example,
        this could be a mask generated from a topo-bathy DEM, used to
        limit the analysis to likely intertidal pixels. Default is None,
        which will not apply a mask.

    Returns
    -------
    flat_ds : xr.Dataset
        Two-dimensional xarray dataset with dimensions (time, z),
        containing NDWI and tide height variables.
    freq : xr.DataArray
        Frequency of wetness for each pixel (where NDWI > `ndwi_thresh`).
    corr : xr.DataArray
        Correlation of NDWI pixel wetness with tide height.
    """

    # If an overall valid data mask is provided, apply to the data first
    if valid_mask is not None:
        satellite_ds = satellite_ds.where(valid_mask)

    # Flatten satellite dataset by stacking "y" and "x" dimensions, then
    # drop any pixels that are empty across all-of-time
    flat_ds = satellite_ds.stack(z=("y", "x")).dropna(dim="time", how="all")

    # Calculate frequency of wet per pixel, then threshold
    # to exclude always wet and always dry
    freq = (
        (flat_ds[index] > ndwi_thresh)
        .where(~flat_ds[index].isnull())
        .mean(dim="time")
        .rename("qa_ndwi_freq")
    )
    freq_mask = (freq >= min_freq) & (freq <= max_freq)

    # Flatten to 1D, dropping any pixels that are not in frequency mask
    flat_ds = flat_ds.where(freq_mask, drop=True)

    # Calculate correlations between NDWI water observations and tide
    # height. Because we are only interested in pixels with inundation
    # patterns (e.g.transitions from dry to wet) are driven by tide, we
    # first convert NDWI into a boolean dry/wet layer before running the
    # correlation. This prevents small changes in NDWI beneath the water
    # surface from producing correlations with tide height.
    wet_dry = flat_ds[index] > ndwi_thresh

    # Use either tides directly or correct to remove seasonal signal
    if correct_seasonality:
        print("Removing seasonal signal before calculating tide correlations")
        gb = flat_ds.tide_m.groupby("time.month")
        tide_array = gb - gb.mean()
    else:
        tide_array = flat_ds.tide_m

    if corr_method == "pearson":
        corr = xr.corr(wet_dry, tide_array, dim="time").rename("qa_ndwi_corr")
    elif corr_method == "spearman":
        import xskillscore

        corr = xskillscore.spearman_r(
            flat_ds[index], tide_array, dim="time", skipna=True, keep_attrs=True
        ).rename("qa_ndwi_corr")

    # TODO: investigate alternative function from DEA Tools
    # (doesn't currently handle multiple tide models)
    # corr = lag_linregress_3D(x=flat_ds.tide_m, y=wet_dry).cor.rename("qa_ndwi_corr")

    # Keep only pixels with correlations that meet min threshold
    corr_mask = corr >= min_correlation
    flat_ds = flat_ds.where(corr_mask, drop=True)

    # Return pixels identified as intertidal candidates
    intertidal_candidates = corr_mask.where(corr_mask, drop=True)
    print(
        f"Reducing analysed pixels from {freq.count().item()} to "
        f"{len(intertidal_candidates.z)} ({len(intertidal_candidates.z) * 100 / freq.count().item():.2f}%)"
    )

    return flat_ds, freq, corr


def rolling_tide_window(
    i,
    flat_ds,
    window_spacing,
    window_radius,
    tide_min,
    min_count=5,
    statistic="median",
):
    """
    Filter observations from a flattened array that fall within a
    specific tide window, and summarise these values using a given
    statistic (median, mean, or quantile).

    This is used to smooth NDWI values along the tide dimension so that
    we can more easily identify the transition from dry to wet pixels
    with increasing tide height.

    Parameters
    ----------
    i : int
        Index of the current window.
    flat_ds : xarray.Dataset
        Input dataset with tide observations (tide_m) as a dimension.
    window_spacing : float
        Provides the spacing of each rolling window interval in tide
        units (e.g. metres).
    window_radius : float
        Provides the radius/width of each rolling window in tide units
        (e.g. metres).
    tide_min : float
        Bottom edge of the rolling window in tide units (e.g. metres).
    min_count : int, optional
        The minimum number of valid datapoints required to calculate the
        rolling statistic. Outputs with less observations will be set to
        NaN. Defaults to 5.
    statistic : str, optional
        Statistic to apply on the values within each window. One of
        ["median", "mean", "quantile"]. Default is "median".

    Returns
    -------
    xarray.Dataset
        Aggregated dataset of the selected statistic and additional
        information on the window. The returned dataset includes the
        aggregated NDWI values within the window.
    """

    # Set min and max thresholds to filter dataset
    thresh_centre = tide_min + (i * window_spacing)
    thresh_min = thresh_centre - window_radius
    thresh_max = thresh_centre + window_radius

    # Filter dataset
    masked_ds = flat_ds.where(
        (flat_ds.tide_m >= thresh_min) & (flat_ds.tide_m <= thresh_max)
    )

    # Apply median or quantile
    if statistic == "quantile":
        ds_agg = xr_quantile(
            src=masked_ds.dropna(dim="time", how="all"),
            quantiles=[0.1, 0.5, 0.9],
            nodata=np.nan,
        )
    elif statistic == "median":
        ds_agg = masked_ds.median(dim="time")
    elif statistic == "mean":
        ds_agg = masked_ds.mean(dim="time")

    # Optionally mask out observations with less than n valid datapoints.
    if min_count:
        clear_count = masked_ds.notnull().sum(dim="time")
        ds_agg = ds_agg.where(clear_count > min_count)

    return ds_agg


def pixel_rolling_median(
    flat_ds,
    windows_n=100,
    window_prop_tide=0.15,
    window_offset=5,
    min_count=5,
    max_workers=None,
):
    """
    Calculate rolling medians for each pixel in an xarray.Dataset from
    low to high tide, using a set number of rolling windows (defined
    by `windows_n`) with radius determined by the proportion of the tide
    range specified by `window_prop_tide`.

    For each window, the function returns the median of all tide heights
    and NDWI index values within the window, and returns an array with a
    new "interval" dimension that summarises these values from low to
    high tide.

    Parameters
    ----------
    flat_ds : xarray.Dataset
        A flattened two dimensional (time, z) xr.Dataset containing
        variables "ndwi" and "tide_height", as produced by the
        `ds_to_flat` function
    windows_n : int, optional
        Number of rolling windows to iterate over, by default 100
    window_prop_tide : float, optional
        Proportion of the tide range to use for each window radius,
        by default 0.15
    window_offset : int, optional
        The number of additional rolling windows to process at the
        bottom of the tidal range. This can be used to provide
        additional coverage of the lower intertidal zone by starting the
        first rolling window beneath the lowest tide, although at the
        risk of introducing noisy data due to the rolling medians
        containing fewer total satellite observations. Defaults to 5.
    min_count : int, optional
        The minimum number of cloud free observations required to
        calculate the rolling statistic. Defaults to 5; higher values
        will produce cleaner results but with potentially reduced
        intertidal coverage.
    max_workers : int, optional
        Maximum number of worker processes to use for parallel
        execution, by default 64

    Returns
    -------
    interval_ds : xarray.Dataset
        An two dimensional (interval, z) xarray.Dataset containing
        rolling medians for each pixel along intervals from low to high
        tide.
    """

    # First obtain some required statistics on the satellite-observed
    # min, max and tide range per pixel
    tide_max = flat_ds.tide_m.max(dim="time")
    tide_min = flat_ds.tide_m.min(dim="time")
    tide_range = tide_max - tide_min

    # To conduct a pixel-wise rolling median, we first need to calculate
    # some statistics on the tides observed for each individual pixel in
    # the study area. These are then used to calculate rolling windows
    # that are unique/tailored for the tidal regime of each pixel:
    #
    #     - window_radius_tide: Provides the radius/width of each
    #       rolling window in tide units (e.g. metres).
    #     - window_spacing_tide: Provides the spacing of each rolling
    #       window interval in tide units (e.g. metres)
    #
    window_radius_tide = tide_range * window_prop_tide
    window_spacing_tide = tide_range / windows_n

    # Parallelise pixel-based rolling median using `concurrent.futures`
    with ProcessPoolExecutor(max_workers=max_workers) as executor:
        # Create rolling intervals to iterate over, starting the first
        # interval at `windows_offset` windows below the lowest tide.
        rolling_intervals = range(-window_offset, windows_n)

        # Place itervals in a iterable along with params for each call
        to_iterate = (
            rolling_intervals,
            *(
                repeat(i, len(rolling_intervals))
                for i in [
                    flat_ds,
                    window_spacing_tide,
                    window_radius_tide,
                    tide_min,
                    min_count,
                ]
            ),
        )

        # Apply func in parallel
        out_list = list(
            tqdm(
                executor.map(rolling_tide_window, *to_iterate),
                total=len(list(rolling_intervals)),
            )
        )

    # Combine to match the shape of the original dataset, then sort from
    # low to high tide
    interval_ds = xr.concat(out_list, dim="interval").sortby("interval")

    return interval_ds


def pixel_dem(
    interval_ds,
    ndwi_thresh=0.1,
    interp_intervals=200,
    smooth_radius=20,
    min_periods=5,
    debug=False,
):
    """
    Calculates an estimate of intertidal elevation based on satellite
    imagery and tide data. Elevation is modelled by identifying the
    tide height at which a pixel transitions from dry to wet; calculated
    here as the first/minimum tide height at which a rolling median of
    NDWI becomes characterised as water (e.g. NDWI > `ndwi_thresh`).

    This function can additionally interpolate to a higher number of
    intertidal intervals and/or apply a rolling mean to smooth data
    before the elevation extraction. This can produce a cleaner output.

    Parameters
    ----------
    interval_ds : xarray.Dataset
        A flattened 2D xarray Dataset containing the rolling median for
        each pixel from low to high tide for the given area, with
        variables 'tide_m' and 'ndwi'.
    ndwi_thresh : float, optional
        A threshold value for the normalized difference water index
        (NDWI), above which pixels are considered water. Defaults to
        0.1, which appears to more reliably capture the transition from
        dry to wet pixels than 0.0.
    interp_intervals : int, optional
        Whether to interpolate to an increased density of intervals.
        This can be useful for reducing the impact of "terrace"-like
        artefacts across very low sloping intertidal flats where we have
        minimal satellite observations. Defaults to 200; set to None to
        deactivate.
    smooth_radius : int, optional
        A rolling mean filter can be applied to smooth data along the
        tide interval dimension. This produces smoother DEM surfaces
        than using the rolling median directly. Defaults to 20; set to
        None to deactivate.
    min_periods : int or string, optional
        Minimum number of valid datapoints required to calculate rolling
        mean if `smooth_radius` is set. Defaults to 5; "auto" will use
        `int(smooth_radius / 2.0)`; `None` will use the size of the window.

    Returns
    -------
    xarray.Dataset
        An xarray Dataset containing the DEM for the given area, with
        a single variable 'elevation'.
    """

    # Apply optional interval interpolation
    if interp_intervals is not None:
        print(f"Applying tidal interval interpolation to {interp_intervals} intervals")
        interval_ds = interval_ds.interp(
            coords={
                "interval": np.linspace(0, interval_ds.interval.max(), interp_intervals)
            },
            method="linear",
            # Required as recent versions of xarray return new coord as a variable
        ).set_coords("interval")

    # Smooth tidal intervals using a rolling mean
    if smooth_radius is not None:
        print(f"Applying rolling mean smoothing with radius {smooth_radius}")
        smoothed_ds = interval_ds.rolling(
            interval=smooth_radius,
            center=False,
            min_periods=(
                int(smooth_radius / 2.0) if min_periods == "auto" else min_periods
            ),
        ).mean()
    else:
        smoothed_ds = interval_ds

    # Identify the first/minimum tide per pixel where rolling median
    # NDWI becomes water. This represents the tide height at which the
    # pixel transitions from dry to wet as it gets tidally inundated.
    tide_dry = smoothed_ds.tide_m.where(smoothed_ds.ndwi > ndwi_thresh)
    tide_thresh = tide_dry.min(dim="interval")

    # Remove any pixel where the identified tide threshold is equal to
    # the highest or lowest tide height observed in the rolling median.
    # These are pixels that are either always land or always water, and
    # therefore invalid for elevation modelling.
    tide_max = smoothed_ds.tide_m.max(dim="interval")
    tide_min = smoothed_ds.tide_m.min(dim="interval")
    always_dry = tide_thresh >= tide_max
    always_wet = tide_thresh <= tide_min
    dem_flat = tide_thresh.where(~always_wet & ~always_dry)

    # Convert to xr_dataset
    dem_ds = dem_flat.to_dataset(name="elevation")

    # If debug is True, return smoothed data as well
    if debug:
        return dem_ds, smoothed_ds

    return dem_ds


def pixel_dem_debug(
    x,
    y,
    flat_ds,
    interval_ds,
    ndwi_thresh=0.1,
    interp_intervals=200,
    smooth_radius=20,
    min_periods=5,
    certainty_method="mad",
    plot_style=None,
):
    # Unstack data back to x, y so we can select pixels by their coordinates
    flat_unstacked = flat_ds[["tide_m", "ndwi"]].unstack().sortby(["time", "x", "y"])
    interval_unstacked = (
        interval_ds[["tide_m", "ndwi"]].unstack().sortby(["interval", "x", "y"])
    )

    # Extract nearest pixel to x and y coords
    flat_pixel = flat_unstacked.sel(x=x, y=y, method="nearest")
    interval_pixel = interval_unstacked.sel(x=x, y=y, method="nearest")

    # # Experimental feature: support for variable threshold
    # if not isinstance(ndwi_thresh, float):
    #     ndwi_thresh = xr.DataArray(
    #         np.linspace(ndwi_thresh[0], ndwi_thresh[-1], interp_intervals),
    #         coords={"interval": interval_clean_pixel.interval},
    #     )

    # Calculate DEM
    flat_dem_pixel, interval_smoothed_pixel = pixel_dem(
        interval_pixel,
        ndwi_thresh=ndwi_thresh,
        interp_intervals=interp_intervals,
        smooth_radius=smooth_radius,
        min_periods=min_periods,
        debug=True,
    )

    # Calculate certainty
    elev_low_mad, elev_high_mad, _, _ = pixel_uncertainty(
        flat_pixel,
        flat_dem_pixel,
        ndwi_thresh,
        method=certainty_method,
    )

    # Plot
    flat_pixel_df = flat_pixel.to_dataframe()
    flat_pixel_df["season"] = flat_pixel.time.dt.season
    flat_pixel_df["year"] = flat_pixel.time.dt.year

    if plot_style == "season":
        sns.scatterplot(data=flat_pixel_df, x="tide_m", y="ndwi", hue="season", s=15)
    elif plot_style == "year":
        sns.scatterplot(data=flat_pixel_df, x="tide_m", y="ndwi", hue="year", s=15)
    else:
        sns.scatterplot(data=flat_pixel_df, x="tide_m", y="ndwi", color="black", s=10)

    # Convert to dataframes and plot
    interval_pixel_df = interval_pixel.to_dataframe().rename(
        {"ndwi": "rolling median"}, axis=1
    )
    interval_smoothed_pixel_df = interval_smoothed_pixel.to_dataframe().rename(
        {"ndwi": "smoothed"}, axis=1
    )
    interval_pixel_df.plot(x="tide_m", y="rolling median", ax=plt.gca())
    interval_smoothed_pixel_df.plot(x="tide_m", y="smoothed", ax=plt.gca())

    if not isinstance(ndwi_thresh, float):
        plt.plot(
            interval_smoothed_pixel.tide_m.sel(
                interval=~interval_smoothed_pixel.tide_m.isnull()
            ),
            ndwi_thresh.sel(interval=~interval_smoothed_pixel.tide_m.isnull()),
            color="black",
            linestyle="--",
            lw=1,
            alpha=1,
        )
    else:
        plt.gca().axvspan(
            elev_low_mad.item(), elev_high_mad.item(), color="lightgrey", alpha=0.3
        )
        plt.gca().axhline(ndwi_thresh, color="black", linestyle="--", lw=1, alpha=1)

    plt.gca().axvline(
        flat_dem_pixel.elevation, color="black", linestyle="--", lw=1, alpha=1
    )
    plt.gca().set_ylim(-1, 1)

    return interval_pixel, interval_smoothed_pixel


def pixel_uncertainty(
    flat_ds,
    flat_dem,
    ndwi_thresh=0.1,
    method="mad",
    min_misclassified=3,
    min_q=0.25,
    max_q=0.75,
):
    """
    Calculate one-sided uncertainty bounds around a modelled elevation
    based on observations that were misclassified by a given NDWI
    threshold.

    Uncertainty is based observations that were misclassified by the
    modelled elevation, i.e., wet observations (NDWI > threshold) at
    lower tide heights than the modelled elevation, or dry observations
    (NDWI < threshold) at higher tide heights than the modelled
    elevation.

    Parameters
    ----------
    flat_ds : xarray.Dataset
        A flattened (2D) dataset containing dimensions "time" and "z",
        and variables "ndwi" (Normalized Difference Water Index) and
        "tide_m" (tide height) for each satellite observation.
    flat_dem : xarray.DataArray
        A 2D array containing modelled elevations per pixel, as
        generated by `intertidal.elevation.pixel_dem`.
    ndwi_thresh : float, optional
        A threshold value for NDWI, below which an observation is
        considered "dry", and above which it is considered "wet". The
        default is 0.1.
    method : string, optional
        Whether to calculate uncertainty using Median Absolute Deviation
        (MAD) of the tide heights of all misclassified points, or by
        taking upper/lower tide height quantiles of miscalssified points.
        Defaults to "mad" for Median Absolute Deviation; use "quantile"
        to use quantile calculation instead.
    min_misclassified : int, optional
        If `method == "mad"`: This sets the minimum number of misclassified
        observations required to calculate a valid MAD uncertainty. Pixels
        with fewer misclassified observations will be assigned an output
        uncertainty of 0 metres (reflecting how sucessfully the provided
        elevation and NDWI threshold divide observations into dry and wet).
    min_q, max_q : float, optional
        If `method == "quantile"`: the minimum and maximum quantiles used
        to estimate uncertainty bounds based on misclassified points.
        Defaults to interquartile range, or 0.25, 0.75. This provides a
        balance between capturing the range of uncertainty at each
        pixel, while not being overly influenced by outliers in `flat_ds`.

    Returns
    -------
    dem_flat_low, dem_flat_high, dem_flat_uncertainty : xarray.DataArray
        The lower and upper uncertainty bounds around the modelled
        elevation, and the summary uncertainty range between them
        (expressed as one-sided uncertainty).
    misclassified_sum : xarray.DataArray
        The sum of individual satellite observations misclassified by
        the modelled elevation and NDWI threshold.
    """

    # Identify observations that were misclassifed by our modelled
    # elevation: e.g. wet observations (NDWI > threshold) at lower tide
    # heights than our modelled elevation, or dry observations (NDWI <
    # threshold) at higher tide heights than our modelled elevation.
    misclassified_wet = (flat_ds.ndwi > ndwi_thresh) & (
        flat_ds.tide_m < flat_dem.elevation
    )
    misclassified_dry = (flat_ds.ndwi < ndwi_thresh) & (
        flat_ds.tide_m > flat_dem.elevation
    )
    misclassified_all = misclassified_wet | misclassified_dry
    misclassified_ds = flat_ds.where(misclassified_all)

    # Calculate sum of misclassified points
    misclassified_sum = (
        misclassified_all.sum(dim="time")
        .rename("misclassified_px_count")
        .where(~flat_dem.elevation.isnull())
    )

    # Calculate uncertainty by taking the Median Absolute Deviation of
    # all misclassified points.
    if method == "mad":
        # Calculate median of absolute deviations
        mad = abs(misclassified_ds.tide_m - flat_dem.elevation).median(dim="time")

        # Set any pixels with < n misclassified points to 0 MAD. This
        # avoids extreme MAD values being calculated when we have only
        # a small set of misclassified observations, as well as missing
        # data caused by being unable to calculate MAD on zero
        # misclassified observations.
        mad = mad.where(misclassified_sum >= min_misclassified, 0)

        # Calculate low and high bounds
        uncertainty_low = flat_dem.elevation - mad
        uncertainty_high = flat_dem.elevation + mad

    # Calculate interquartile tide height range of our misclassified
    # observations to obtain lower and upper uncertainty bounds around our
    # modelled elevation.
    elif method == "quantile":
        # Use xr_quantile (faster than built-in .quantile)
        misclassified_q = xr_quantile(
            src=misclassified_ds.dropna(dim="time", how="all")[["tide_m"]],
            quantiles=[min_q, max_q],
            nodata=np.nan,
        ).tide_m.fillna(flat_dem.elevation)

        # Extract low and high bounds
        uncertainty_low = misclassified_q.sel(quantile=min_q, drop=True)
        uncertainty_high = misclassified_q.sel(quantile=max_q, drop=True)

    # Clip min and max uncertainty to modelled elevation to ensure lower
    # bounds are not above modelled elevation (and vice versa)
    dem_flat_low = np.minimum(uncertainty_low, flat_dem.elevation)
    dem_flat_high = np.maximum(uncertainty_high, flat_dem.elevation)

    # Subtract low from high DEM to summarise uncertainty range
    # (and divide by two to give one-sided uncertainty)
    dem_flat_uncertainty = (dem_flat_high - dem_flat_low) / 2.0

    return (
        dem_flat_low,
        dem_flat_high,
        dem_flat_uncertainty,
        misclassified_sum,
    )


def flat_to_ds(flat_ds, template, stacked_dim="z"):
    """
    Convert a flattened xarray Dataset with a stacked dimension to its
    original spatial dimensions, based on a given template.

    Parameters
    ----------
    flat_ds : xarray.Dataset
        A flattened xarray.Dataset, i.e., a dataset where each y/x
        pixel is stacked into a single "z" dimension.
    template : xarray.Dataset or xarray.Dataarray
        A dataset  containing the original spatial dimensions and
        coordinates of the data, used as a template to reshape the
        flattened data back to the spatial dimensions.
    stacked_dim : str, optional
        The name of the stacked y/x dimension in the flattened dataset.
        The default is "z".

    Returns
    -------
    xarray.Dataset
        The unflattened xarray Dataset, with the same spatial dimensions
        (e.g. y/x) as the template.

    Notes
    -----
    The function unstacks the flattened dataset along the stacked
    dimension, reindexes the resulting dataset to match the coordinates
    of the template, and transposes the dimensions to match the order of
    the template's spatial y/x dimensions.
    """

    unstacked_ds = (
        # First, unstack back into y/x dimensions
        flat_ds.unstack(stacked_dim)
        # After unstacking, our output can be missing entire y/x
        # coordinates contained in `template`. To address this, we need
        # to "reindex" our unstacked data so that it has exactly the
        # same coordinates as `template`. Affected pixels will be filled
        # with np.nan
        .reindex_like(template)
        # Finally, we ensure that our spatial y/x dimensions have not
        # been rotated during the unstack. The `...` preserves any extra
        # non-spatial dimensions (like "time") if they exist
        .transpose(..., *template.odc.spatial_dims)
    )

    return unstacked_ds


def clean_edge_pixels(ds):
    """
    Clean intertidal elevation and uncertainty data by removing pixels
    along the upper edge of the intertidal zone, where mixed pixels/edge
    effects mean that modelled elevations are likely to be inaccurate.

    This function uses binary dilation to identify the edges of
    intertidal elevation data with greater than 0 elevation. The
    resulting mask is applied to the elevation dataset to remove upper
    intertidal edge pixels from both elevation and uncertainty datasets.

    Parameters
    ----------
    ds : xarray.Dataset
        Dataset containing elevation and uncertainty data.

    Returns
    -------
    xarray.Dataset
        Cleaned elevation dataset with upper intertidal edge pixels removed.
    """
    # Dilate nodata area to identify edges of intertidal elevation data
    dilated = binary_dilation(ds.elevation.isnull())

    # Identify upper intertidal pixels as those on edge of intertidal
    # with elevations greater than 0
    upper_elevation = ds.elevation > 0
    upper_intertidal_edge = dilated & upper_elevation

    # Apply mask to elevation dataset
    return ds.where(~upper_intertidal_edge)


def elevation(
    satellite_ds,
    valid_mask=None,
    ocean_mask=None,
    ndwi_thresh=0.1,
    min_freq=0.01,
    max_freq=0.99,
    min_correlation=0.15,
    windows_n=100,
    window_prop_tide=0.15,
    correct_seasonality=False,
    max_workers=None,
    tide_model="FES2014",
    tide_model_dir="/var/share/tide_models",
    run_id=None,
    log=None,
):
    """
    Calculates DEA Intertidal Elevation using satellite imagery and
    tidal modeling.

    Parameters
    ----------
    satellite_ds : xarray.Dataset
        A satellite data time series containing an "ndwi" water index
        variable.
    valid_mask : xr.DataArray, optional
        A boolean mask used to optionally constrain the analysis area,
        with the same spatial dimensions as `satellite_ds`. For example,
        this could be a mask generated from a topo-bathy DEM, used to
        limit the analysis to likely intertidal pixels. Default is None,
        which will not apply a mask.
    ocean_mask : xr.DataArray, optional
        An optional mask identifying ocean pixels within the analysis
        area, with the same spatial dimensions as `satellite_ds`.
        If provided, this will be used to restrict the analysis to pixels
        that are directly connected to ocean waters. Defaults is None,
        which will not apply a mask.
    ndwi_thresh : float, optional
        A threshold value for the normalized difference water index
        (NDWI) above which pixels are considered water, by default 0.1.
    min_freq, max_freq : float, optional
        Minimum and maximum frequency of wetness required for a pixel to
        be included in the analysis, by default 0.01 and 0.99.
    min_correlation : float, optional
        Minimum correlation between water index and tide height required
        for a pixel to be included in the analysis, by default 0.15.
    windows_n : int, optional
        Number of rolling windows to iterate over in the per-pixel
        rolling median calculation, by default 100
    window_prop_tide : float, optional
        Proportion of the tide range to use for each window radius in
        the per-pixel rolling median calculation, by default 0.15
    correct_seasonality : bool, optional
        If True, remove any seasonal signal from the tide height data
        by subtracting monthly mean tide height from each value prior to
        correlation calculations. This can reduce false tide correlations
        in regions where tide heights correlate with seasonal changes in
        surface water. Note that seasonally corrected tides are only used
        to identify potentially tide influenced pixels - not for elevation
        modelling itself.
    max_workers : int, optional
        Maximum number of worker processes to use for parallel execution
        in the per-pixel rolling median calculation. Defaults to None,
        which uses built-in methods from `concurrent.futures` to
        determine workers.
    tide_model : str, optional
        The tide model or a list of models used to model tides, as
        supported by the `pyTMD` Python package. Options include:
        - "FES2014" (default; pre-configured on DEA Sandbox)
        - "TPXO9-atlas-v5"
        - "TPXO8-atlas"
        - "EOT20"
        - "HAMTIDE11"
        - "GOT4.10"
        - "ensemble" (experimental: combine all above into single ensemble)
    tide_model_dir : str, optional
        The directory containing tide model data files. Defaults to
        "/var/share/tide_models"; for more information about the
        directory structure, refer to `dea_tools.coastal.model_tides`.
    run_id : string, optional
        An optional string giving the name of the analysis; used to
        prefix log entries.
    log : logging.Logger, optional
        Logger object, by default None.

    Returns
    -------
    ds : xarray.Dataset
        A dataset containing intertidal elevation and
        confidence values for each pixel in the study area.
    ds_aux : xarray.Dataset
        A dataset containg auxiliary layers used for subsequent
        workflows and debugging. These include information about the
        frequency of inundation for each pixel, correlations between
        NDWI and tide height, the number of misclassified observations
        resulting from the modelled elevation value, and the intertidal
        candidate pixels passed to the elevation modelling code.
    tide_m : xarray.DataArray
        An xarray.DataArray object containing the modeled tide
        heights for each pixel in the study area.
    """

    # Set up logs if no log is passed in
    if log is None:
        log = configure_logging()

    # Use run ID name for logs if it exists
    run_id = "Processing" if run_id is None else run_id

    # Model tides into every pixel in the three-dimensional satellite
<<<<<<< HEAD
    # dataset (x by y by time)
    log.info(f"{log_prefix}Modelling tide heights for each pixel")
    if (tide_model[0] == "ensemble") or (tide_model == "ensemble"):
        # Use ensemble model combining multiple input ocean tide models
        tide_m, _ = pixel_tides_ensemble(
            satellite_ds,
            directory=tide_model_dir,
            # ancillary_points="data/raw/corr.geojson",
            ancillary_points="data/raw/tide_correlations_2017-2019.geojson",
            # ancillary_points="data/raw/tide_correlation_points_spearmanndwi_nt.geojson",
            top_n=3,
            reduce_method="mean",
            resolution=3000,
        )

    else:
        # Use single input ocean tide model
        tide_m, _ = pixel_tides(
            satellite_ds,
            resample=True,
            model=tide_model,
            directory=tide_model_dir,
        )
=======
    # dataset (x by y by time). If `model` is "ensemble" this will model
    # tides by combining the best local tide models.
    log.info(f"{run_id}: Modelling tide heights for each pixel")
    tide_m, _ = pixel_tides_ensemble(
        ds=satellite_ds,
        ancillary_points="data/raw/tide_correlations_2017-2019.geojson",
        model=tide_model,
        directory=tide_model_dir,
    )
>>>>>>> 41f4a5f4

    # Set tide array pixels to nodata if the satellite data array pixels
    # contain nodata. This ensures that we ignore any tide observations
    # where we don't have matching satellite imagery
    log.info(
        f"{run_id}: Masking nodata and adding tide heights to satellite data array"
    )
    satellite_ds["tide_m"] = tide_m.where(
        ~satellite_ds.to_array().isel(variable=0).isnull().drop("variable")
    )

    # Flatten array from 3D (time, y, x) to 2D (time, z) and drop pixels
    # with no correlation with tide. This greatly improves processing
    # time by ensuring only a narrow strip of tidally influenced pixels
    # along the coast are analysed, rather than the entire study area.
    # (This step is later reversed using the `flat_to_ds` function)
    log.info(
        f"{run_id}: Flattening satellite data array and filtering to intertidal candidate pixels"
    )
    if valid_mask is not None:
        log.info(f"{run_id}: Applying valid data mask to constrain study area")
    flat_ds, freq, corr = ds_to_flat(
        satellite_ds,
        min_freq=min_freq,
        max_freq=max_freq,
        min_correlation=min_correlation,
        correct_seasonality=correct_seasonality,
        valid_mask=valid_mask,
    )

    # Calculate per-pixel rolling median.
    log.info(f"{run_id}: Running per-pixel rolling median")
    interval_ds = pixel_rolling_median(
        flat_ds,
        windows_n=windows_n,
        window_prop_tide=window_prop_tide,
        max_workers=max_workers,
    )

    # Model intertidal elevation
    log.info(f"{run_id}: Modelling intertidal elevation")
    flat_dem = pixel_dem(interval_ds, ndwi_thresh)

    # Model intertidal elevation uncertainty
    log.info(f"{run_id}: Modelling intertidal uncertainty")
    (
        elevation_low,
        elevation_high,
        elevation_uncertainty,
        misclassified,
    ) = pixel_uncertainty(flat_ds, flat_dem, ndwi_thresh)

    # Add uncertainty array to dataset
    # TODO: decide whether we want to also keep low and high bounds
    flat_dem["elevation_uncertainty"] = elevation_uncertainty

    # Combine QA layers with elevation layers. Using `xr.combine_by_coords`
    # is required because each of our QA layers have different lengths/
    # coordinates along the "z" dimension
    flat_combined = xr.combine_by_coords(
        [
            flat_dem,  # DEM data
            freq,  # Frequency
            corr,  # Correlation
        ],
    )

    # Unstack all layers back into their original spatial dimensions
    log.info(f"{run_id}: Unflattening data back to its original spatial dimensions")
    ds = flat_to_ds(flat_combined, satellite_ds)

    # Clean upper edge of intertidal zone in elevation layers
    # (likely to be inaccurate edge pixels)
    log.info(f"{run_id}: Cleaning inaccurate upper intertidal pixels")
    elevation_bands = [d for d in ds.data_vars if "elevation" in d]
    ds[elevation_bands] = clean_edge_pixels(ds[elevation_bands])

    # Mask out any non-ocean connected elevation pixels.
    # `~(ds.qa_ndwi_freq < min_freq)` ensures that nodata pixels are
    # treated as wet
    if ocean_mask is not None:
        log.info(f"{run_id}: Restricting outputs to ocean-connected waters")
        ocean_connected_mask = ocean_connection(
            ~(ds.qa_ndwi_freq < min_freq), ocean_mask
        )
        ds[elevation_bands] = ds[elevation_bands].where(ocean_connected_mask)

    # Return output data and tide height array
    log.info(f"{run_id}: Successfully completed intertidal elevation modelling")
    return ds, tide_m


@click.command()
@click.option(
    "--study_area",
    type=str,
    required=True,
    help="A string providing a GridSpec tile ID (e.g. in the form "
    "'x123y123') to run the analysis on.",
)
@click.option(
    "--start_date",
    type=str,
    required=True,
    help="The start date of satellite data to load from the "
    "datacube. This can be any date format accepted by datacube. "
    "For DEA Intertidal, this is set to provide a three year window "
    "centred over `label_date` below.",
)
@click.option(
    "--end_date",
    type=str,
    required=True,
    help="The end date of satellite data to load from the "
    "datacube. This can be any date format accepted by datacube. "
    "For DEA Intertidal, this is set to provide a three year window "
    "centred over `label_date` below.",
)
@click.option(
    "--label_date",
    type=str,
    required=True,
    help="The date used to label output arrays, and to use as the date "
    "assigned to the dataset when indexed into Datacube.",
)
@click.option(
    "--output_version",
    type=str,
    required=True,
    help="The version number to use for output files and metadata (e.g. " "'0.0.1').",
)
@click.option(
    "--output_dir",
    type=str,
    default="data/processed/",
    help="The directory/location to output data and metadata; supports "
    "both local disk and S3 locations. Defaults to 'data/processed/'.",
)
@click.option(
    "--product_maturity",
    type=str,
    default="provisional",
    help="Product maturity metadata to use for the output dataset. "
    "Defaults to 'provisional', can also be 'stable'.",
)
@click.option(
    "--dataset_maturity",
    type=str,
    default="final",
    help="Dataset maturity metadata to use for the output dataset. "
    "Defaults to 'final', can also be 'interim'.",
)
@click.option(
    "--resolution",
    type=int,
    default=10,
    help="The spatial resolution in metres used to load satellite "
    "data and produce intertidal outputs. Defaults to 10 metre "
    "Sentinel-2 resolution.",
)
@click.option(
    "--ndwi_thresh",
    type=float,
    default=0.1,
    help="NDWI threshold used to identify the transition from dry to "
    "wet in the intertidal elevation calculation. Defaults to 0.1, "
    "which typically captures this transition more reliably than 0.0.",
)
@click.option(
    "--min_freq",
    type=float,
    default=0.01,
    help="Minimum frequency of wetness required for a pixel to be "
    "included in the analysis, by default 0.01.",
)
@click.option(
    "--max_freq",
    type=float,
    default=0.99,
    help="Maximum frequency of wetness required for a pixel to be "
    "included in the analysis, by default 0.99.",
)
@click.option(
    "--min_correlation",
    type=float,
    default=0.15,
    help="Minimum correlation between water index and tide height "
    "required for a pixel to be included in the analysis, by default "
    "0.15.",
)
@click.option(
    "--windows_n",
    type=int,
    default=100,
    help="Number of rolling windows to iterate over in the per-pixel "
    "rolling median calculation, by default 100.",
)
@click.option(
    "--window_prop_tide",
    type=float,
    default=0.15,
    help="Proportion of the tide range to use for each window radius "
    "in the per-pixel rolling median calculation, by default 0.15.",
)
@click.option(
    "--correct_seasonality/--no-correct_seasonality",
    is_flag=True,
    default=False,
    help="If True, remove any seasonal signal from the tide height data "
    "by subtracting monthly mean tide height from each value prior to "
    "correlation calculations. This can reduce false tide correlations "
    "in regions where tide heights correlate with seasonal changes in "
    "surface water. Note that seasonally corrected tides are only used "
    "to identify potentially tide influenced pixels - not for elevation "
    "modelling itself.",
)
@click.option(
    "--tide_model",
    type=str,
    multiple=True,
    default=["FES2014"],
    help="The model used for tide modelling, as supported by the "
    "`pyTMD` Python package. Options include 'FES2014' (default), "
    "'TPXO9-atlas-v5', 'TPXO8-atlas-v1', 'EOT20', 'HAMTIDE11', 'GOT4.10'. ",
)
@click.option(
    "--tide_model_dir",
    type=str,
    default="/var/share/tide_models",
    help="The directory containing tide model data files. Defaults to "
    "'/var/share/tide_models'; for more information about the required "
    "directory structure, refer to `dea_tools.coastal.model_tides`.",
)
@click.option(
    "--modelled_freq",
    type=str,
    default="30min",
    help="The frequency at which to model tides across the entire "
    "analysis period as inputs to the exposure, LAT (lowest "
    "astronomical tide), HAT (highest astronomical tide), and "
    "spread/offset calculations. Defaults to '30min' which will "
    "generate a timestep every 30 minutes between 'start_date' and "
    "'end_date'.",
)
@click.option(
    "--exposure_offsets/--no-exposure_offsets",
    is_flag=True,
    default=True,
    help="Whether to run the Exposure and spread/offsets/tidelines "
    "steps of the Intertidal workflow. Defaults to True; can be set "
    "to False by passing `--no-exposure_offsets`.",
)
@click.option(
    "--aws_unsigned/--no-aws_unsigned",
    is_flag=True,
    default=True,
    help="Whether to sign AWS requests for S3 access. Defaults to "
    "True; can be set to False by passing `--no-aws_unsigned`.",
)
def intertidal_cli(
    study_area,
    start_date,
    end_date,
    label_date,
    output_version,
    output_dir,
    product_maturity,
    dataset_maturity,
    resolution,
    ndwi_thresh,
    min_freq,
    max_freq,
    min_correlation,
    windows_n,
    window_prop_tide,
    correct_seasonality,
    tide_model,
    tide_model_dir,
    modelled_freq,
    exposure_offsets,
    aws_unsigned,
):
    # Create a unique run ID for analysis based on input params and use
    # for logs
    input_params = locals()
    run_id = f"[{output_version}] [{label_date}] [{study_area}]"
    log = configure_logging(run_id)

    # Record params in logs
    log.info(f"{run_id}: Using parameters {input_params}")

    # Configure S3
    configure_s3_access(cloud_defaults=True, aws_unsigned=aws_unsigned)

    try:
        log.info(f"{run_id}: Loading satellite data")

        # Create local dask cluster to improve data load time
        client = create_local_dask_cluster(return_client=True)

        # Connect to datacube to load data
        dc = datacube.Datacube(app="Intertidal_CLI")

        # Use a custom polygon if in testing mode
        if study_area == "testing":
            log.info(f"{run_id}: Running in testing mode using custom study area")
            geom = BoundingBox(
                467510, -1665790, 468260, -1664840, crs="EPSG:3577"
            ).polygon
        else:
            geom = None

<<<<<<< HEAD
            # Load data
            satellite_ds.load()

            # Load data from GA's Australian Bathymetry and Topography Grid 2009
            topobathy_ds = load_topobathy(
                dc, satellite_ds, product="ga_multi_ausbath_0", resampling="bilinear"
            )
            valid_mask = topobathy_ds.height_depth > -20
            
            # Load and reclassify for intensive urban land use class only the ABARES ACLUM ds
            
            reclassified_aclum = load_aclum(dc,satellite_ds)
=======
        # Load satellite data and dataset IDs for metadata
        satellite_ds, dss_s2, dss_ls = load_data(
            dc=dc,
            study_area=study_area,
            geom=geom,
            time_range=(start_date, end_date),
            resolution=resolution,
            crs="EPSG:3577",
            include_s2=True,
            include_ls=True,
            filter_gqa=True,
            max_cloudcover=90,
            skip_broken_datasets=True,
            dataset_maturity="final",
        )
        satellite_ds.load()

        # Load topobathy mask from GA's AusBathyTopo 250m 2023 Grid,
        # urban land use class mask from ABARES CLUM, and ocean mask
        # from geodata_coast_100k
        topobathy_mask = load_topobathy_mask(dc, satellite_ds.odc.geobox.compat)
        reclassified_aclum = load_aclum_mask(dc, satellite_ds.odc.geobox.compat)
        ocean_mask = load_ocean_mask(dc, satellite_ds.odc.geobox.compat)

        # Also load ancillary dataset IDs to use in metadata
        # (both layers are continental continental products with only
        # a single dataset, so no need for a spatial/temporal query)
        dss_ancillary = dc.find_datasets(
            product=["ga_ausbathytopo250m_2023", "abares_clum_2020"]
        )
>>>>>>> 41f4a5f4

        # Calculate elevation
        log.info(f"{run_id}: Calculating Intertidal Elevation")
        ds, tide_m = elevation(
            satellite_ds,
            valid_mask=topobathy_mask,
            ocean_mask=ocean_mask,
            ndwi_thresh=ndwi_thresh,
            min_freq=min_freq,
            max_freq=max_freq,
            min_correlation=min_correlation,
            windows_n=windows_n,
            window_prop_tide=window_prop_tide,
            correct_seasonality=correct_seasonality,
            tide_model=tide_model,
            tide_model_dir=tide_model_dir,
            run_id=run_id,
            log=log,
        )

<<<<<<< HEAD
        # Calculate extents
        log.info(f"Study area {study_area}: Calculating Intertidal Extents")
        ds["extents"] = extents(
            reclassified_aclum, ds_aux.ndwi_wet_freq, ds.elevation, ds_aux.ndwi_tide_corr
        )

        if exposure_offsets:
            log.info(f"Study area {study_area}: Calculating Intertidal Exposure")

            # Set time range
            all_timerange = pd.date_range(
                start=round_date_strings(start_date, round_type="start"),
                end=round_date_strings(end_date, round_type="end"),
                freq=modelled_freq,
            )

            # # Calculate exposure (use only until exposure PR is accepted/merged)
            # ds["exposure"], tide_cq = exposure(
            #     dem=ds.elevation,
            #     time_range=all_timerange,
            #     tide_model=tide_model,
            #     tide_model_dir=tide_model_dir,
            # )
            
            # Calculate exposure (use the following 10 lines once the exposure PR is approved)
            exposure_filters, tide_cq = exposure(
                dem=ds.elevation,
                time_range=all_timerange,
=======
        # # Calculate extents (to be included in next version)
        # log.info(f"{run_id}: Calculating Intertidal Extents")
        # ds["extents"] = extents(
        #     dem=ds.elevation,
        #     freq=ds.qa_ndwi_freq,
        #     corr=ds.qa_ndwi_corr,
        #     reclassified_aclum=reclassified_aclum,
        #     min_freq=min_freq,
        #     max_freq=max_freq,
        #     min_correlation=min_correlation,
        # )

        if exposure_offsets:
            log.info(f"{run_id}: Calculating Intertidal Exposure")
            
            # Calculate exposure
            exposure_filters, tide_cq_dict = exposure(
                dem=ds.elevation,
                start_date=start_date,
                end_date=end_date,
>>>>>>> 41f4a5f4
                modelled_freq = modelled_freq,
                tide_model=tide_model,
                tide_model_dir=tide_model_dir
            )
            
<<<<<<< HEAD
            for x in list(exposure_filters.keys()):
                ds["exposure_"+str(x)]=exposure_filters[str(x)]
=======
            # Translate unfiltered exposure outputs to match continental product suite
            ds['exposure']=exposure_filters['unfiltered']
            tide_cq=tide_cq_dict['unfiltered']
>>>>>>> 41f4a5f4

            # Calculate spread, offsets and HAT/LAT/LOT/HOT
            log.info(f"{run_id}: Calculating spread, offset and HAT/LAT/LOT/HOT layers")
            (
                ds["ta_lat"],
                ds["ta_hat"],
                ds["ta_lot"],
                ds["ta_hot"],
                ds["ta_spread"],
                ds["ta_offset_low"],
                ds["ta_offset_high"],
            ) = bias_offset(
                tide_m=tide_m,
<<<<<<< HEAD
                tide_cq=tide_cq['unfiltered'],
                extents=ds.extents,
=======
                tide_cq=tide_cq,
>>>>>>> 41f4a5f4
                lot_hot=True,
                lat_hat=True,
            )

        else:
            log.info(f"{run_id}: Skipping Exposure and spread/offsets calculation")

        # Prepare data for export
        ds["qa_ndwi_freq"] *= 100  # Convert frequency to %
        ds_prepared = prepare_for_export(ds)  # sets correct dtypes and nodata

        # Calculate additional tile-level tidal metadata attributes
        # (requires exposure/offsets to have been calculated)
        metadata_dict = tidal_metadata(ds) if exposure_offsets else None

        # Export data and metadata
        export_dataset_metadata(
            ds_prepared,
            year=label_date,
            study_area=study_area,
            output_location=output_dir,
            ls_lineage=dss_ls,
            s2_lineage=dss_s2,
            ancillary_lineage=dss_ancillary,
            dataset_version=output_version,
            product_maturity=product_maturity,
            dataset_maturity=dataset_maturity,
            additional_metadata=metadata_dict,
            run_id=run_id,
            log=log,
        )

        # Workflow completed; close Dask client
        client.close()
        log.info(f"{run_id}: Completed DEA Intertidal workflow")

    except Exception as e:
        log.exception(f"{run_id}: Failed to run process with error {e}")
        sys.exit(1)


if __name__ == "__main__":
    intertidal_cli()<|MERGE_RESOLUTION|>--- conflicted
+++ resolved
@@ -35,91 +35,6 @@
 from intertidal.extents import extents, ocean_connection
 from intertidal.exposure import exposure
 from intertidal.tidal_bias_offset import bias_offset
-
-def load_aclum(
-    dc,
-    satellite_ds,
-    product="abares_clum_2020",
-    resampling="bilinear",
-    mask_invalid=True,
-):
-    """
-    Loads an ABARES derived land use classification of Australia 
-    for the extents of the loaded satellite data. The 'intensive urban'
-    land use class is used as a coarse mask to clean up intertidal
-    extents classifications in urban areas.
-
-    Parameters
-    ----------
-    dc : Datacube
-        A Datacube instance for loading data.
-    satellite_ds : ndarray
-        The loaded satellite data, used to obtain the spatial extents
-        of the data.
-    product : str, optional
-        The name of the ABARES land use dataset product to load from the
-        datacube. Defaults to "abares_clum_2020".
-    resampling : str, optional
-        The resampling method to use, by default "bilinear".
-    mask_invalid : bool, optional
-        Whether to mask invalid/nodata values in the array by setting
-        them to NaN, by default True.
-
-    Returns
-    -------
-    reclassified_aclum : xarray.Dataset
-        The ABARES land use mask, summarised to include only two land
-        use classes: 'intensive urban' and 'other'.
-    """
-    from datacube.utils.masking import mask_invalid_data
-
-    aclum_ds = dc.load(
-        product=product, like=satellite_ds.odc.geobox.compat, resampling=resampling
-    ).squeeze("time")
-
-    # Mask invalid data
-    if mask_invalid:
-        aclum_ds = mask_invalid_data(aclum_ds)
-
-    # Manually isolate the 'intensive urban' land use summary class, set all other pixels to false. For class definitions, refer to gdata1/data/land_use/ABARES_CLUM/geotiff_clum_50m1220m/Land use, 18-class summary.qml)
-    
-    reclassified_aclum = aclum_ds.alum_class.isin(
-    [
-        500,
-        530,
-        531,
-        532,
-        533,
-        534,
-        535,
-        536,
-        537,
-        538,
-        540,
-        541,
-        550,
-        551,
-        552,
-        553,
-        554,
-        555,
-        560,
-        561,
-        562,
-        563,
-        564,
-        565,
-        566,
-        567,
-        570,
-        571,
-        572,
-        573,
-        574,
-        575,
-    ]
-    )
-    return reclassified_aclum
 
 
 def ds_to_flat(
@@ -963,31 +878,6 @@
     run_id = "Processing" if run_id is None else run_id
 
     # Model tides into every pixel in the three-dimensional satellite
-<<<<<<< HEAD
-    # dataset (x by y by time)
-    log.info(f"{log_prefix}Modelling tide heights for each pixel")
-    if (tide_model[0] == "ensemble") or (tide_model == "ensemble"):
-        # Use ensemble model combining multiple input ocean tide models
-        tide_m, _ = pixel_tides_ensemble(
-            satellite_ds,
-            directory=tide_model_dir,
-            # ancillary_points="data/raw/corr.geojson",
-            ancillary_points="data/raw/tide_correlations_2017-2019.geojson",
-            # ancillary_points="data/raw/tide_correlation_points_spearmanndwi_nt.geojson",
-            top_n=3,
-            reduce_method="mean",
-            resolution=3000,
-        )
-
-    else:
-        # Use single input ocean tide model
-        tide_m, _ = pixel_tides(
-            satellite_ds,
-            resample=True,
-            model=tide_model,
-            directory=tide_model_dir,
-        )
-=======
     # dataset (x by y by time). If `model` is "ensemble" this will model
     # tides by combining the best local tide models.
     log.info(f"{run_id}: Modelling tide heights for each pixel")
@@ -997,7 +887,6 @@
         model=tide_model,
         directory=tide_model_dir,
     )
->>>>>>> 41f4a5f4
 
     # Set tide array pixels to nodata if the satellite data array pixels
     # contain nodata. This ensures that we ignore any tide observations
@@ -1310,20 +1199,6 @@
         else:
             geom = None
 
-<<<<<<< HEAD
-            # Load data
-            satellite_ds.load()
-
-            # Load data from GA's Australian Bathymetry and Topography Grid 2009
-            topobathy_ds = load_topobathy(
-                dc, satellite_ds, product="ga_multi_ausbath_0", resampling="bilinear"
-            )
-            valid_mask = topobathy_ds.height_depth > -20
-            
-            # Load and reclassify for intensive urban land use class only the ABARES ACLUM ds
-            
-            reclassified_aclum = load_aclum(dc,satellite_ds)
-=======
         # Load satellite data and dataset IDs for metadata
         satellite_ds, dss_s2, dss_ls = load_data(
             dc=dc,
@@ -1354,7 +1229,6 @@
         dss_ancillary = dc.find_datasets(
             product=["ga_ausbathytopo250m_2023", "abares_clum_2020"]
         )
->>>>>>> 41f4a5f4
 
         # Calculate elevation
         log.info(f"{run_id}: Calculating Intertidal Elevation")
@@ -1375,36 +1249,6 @@
             log=log,
         )
 
-<<<<<<< HEAD
-        # Calculate extents
-        log.info(f"Study area {study_area}: Calculating Intertidal Extents")
-        ds["extents"] = extents(
-            reclassified_aclum, ds_aux.ndwi_wet_freq, ds.elevation, ds_aux.ndwi_tide_corr
-        )
-
-        if exposure_offsets:
-            log.info(f"Study area {study_area}: Calculating Intertidal Exposure")
-
-            # Set time range
-            all_timerange = pd.date_range(
-                start=round_date_strings(start_date, round_type="start"),
-                end=round_date_strings(end_date, round_type="end"),
-                freq=modelled_freq,
-            )
-
-            # # Calculate exposure (use only until exposure PR is accepted/merged)
-            # ds["exposure"], tide_cq = exposure(
-            #     dem=ds.elevation,
-            #     time_range=all_timerange,
-            #     tide_model=tide_model,
-            #     tide_model_dir=tide_model_dir,
-            # )
-            
-            # Calculate exposure (use the following 10 lines once the exposure PR is approved)
-            exposure_filters, tide_cq = exposure(
-                dem=ds.elevation,
-                time_range=all_timerange,
-=======
         # # Calculate extents (to be included in next version)
         # log.info(f"{run_id}: Calculating Intertidal Extents")
         # ds["extents"] = extents(
@@ -1425,20 +1269,14 @@
                 dem=ds.elevation,
                 start_date=start_date,
                 end_date=end_date,
->>>>>>> 41f4a5f4
                 modelled_freq = modelled_freq,
                 tide_model=tide_model,
                 tide_model_dir=tide_model_dir
             )
             
-<<<<<<< HEAD
-            for x in list(exposure_filters.keys()):
-                ds["exposure_"+str(x)]=exposure_filters[str(x)]
-=======
             # Translate unfiltered exposure outputs to match continental product suite
             ds['exposure']=exposure_filters['unfiltered']
             tide_cq=tide_cq_dict['unfiltered']
->>>>>>> 41f4a5f4
 
             # Calculate spread, offsets and HAT/LAT/LOT/HOT
             log.info(f"{run_id}: Calculating spread, offset and HAT/LAT/LOT/HOT layers")
@@ -1452,12 +1290,7 @@
                 ds["ta_offset_high"],
             ) = bias_offset(
                 tide_m=tide_m,
-<<<<<<< HEAD
-                tide_cq=tide_cq['unfiltered'],
-                extents=ds.extents,
-=======
                 tide_cq=tide_cq,
->>>>>>> 41f4a5f4
                 lot_hot=True,
                 lat_hat=True,
             )
