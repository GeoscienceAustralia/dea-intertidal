import sys
import numpy as np
import pandas as pd
import xarray as xr
import seaborn as sns
import matplotlib.pyplot as plt
from skimage.morphology import binary_dilation
from concurrent.futures import ProcessPoolExecutor
from tqdm.auto import tqdm
from itertools import repeat
import click

import datacube
import odc.geo.xr
from odc.geo.geom import BoundingBox
from odc.algo import xr_quantile
from datacube.utils.aws import configure_s3_access
from dea_tools.coastal import pixel_tides
from dea_tools.dask import create_local_dask_cluster

from intertidal.io import (
    load_data,
    load_topobathy_mask,
    load_aclum_mask,
    load_ocean_mask,
    prepare_for_export,
    tidal_metadata,
    export_dataset_metadata,
)
from intertidal.utils import (
    configure_logging,
    round_date_strings,
)
from intertidal.tide_modelling import pixel_tides_ensemble
from intertidal.extents import extents, ocean_connection
from intertidal.exposure import exposure
<<<<<<< HEAD
from intertidal.tidal_bias_offset import bias_offset, tidal_offset_tidelines

def extract_geobox(
    study_area=None,
    geom=None,
    resolution=10,
    crs="EPSG:3577",
    tile_width=32000,
    gridspec_origin_x=-2688000,
    gridspec_origin_y=-5472000,
):
    """
    Handles extraction of a GeoBox pixel grid from either a GridSpec
    tile ID (in the form 'x143y56'), or a provided Geometry object.

    If a tile ID string is passed to `study_area`, a GeoBox will be
    extracted based on relevant GridSpec tile. If a custom Geometry
    object is passed using `geom`, it will be converted to a GeoBox.

    (Either `study_area` or `geom` is required; `geom` will override
    `study_area` if provided).

    Parameters
    ----------
    study_area : str, optional
        Tile ID string to process. This should be the ID of a GridSpec
        analysis tile in the format "x143y56". If `geom` is provided,
        this will have no effect.
    geom : Geometry, optional
        A datacube Geometry object defining a custom spatial extent of
        interest. If `geom` is provided, this will overrule any study
        area ID passed to `study_area` and will be returned as-is.
    resolution : int, optional
        The desired resolution of the GeoBox grid, in units of the
        coordinate reference system (CRS). Defaults to 10.
    crs : str, optional
        The coordinate reference system (CRS) to use for the GeoBox.
        Defaults to "EPSG:3577".
    tile_width : int, optional
        The width of a GridSpec tile, in units of the coordinate
        reference system (CRS). Defaults to 32000 metres.
    gridspec_origin_x : int, optional
        The x-coordinate of the origin (bottom-left corner) of the
        GridSpec tile grid. Defaults to -2688000.
    gridspec_origin_y : int, optional
        The y-coordinate of the origin (bottom-left corner) of the
        GridSpec tile grid. Defaults to -5472000.

    Returns
    -------
    geobox : odc.geo.geobox.GeoBox
        A GeoBox defining the pixel grid to use to load data (defining
        the CRS, resolution, shape and extent of the study area).
    """

    def _id_to_tuple(id_str):
        """
        Converts a tile ID in form 'x143y56' to a ix, iy tuple so it
        can be passed to a GridSpec (e.g. `gs[ix, iy]`)
        """
        try:
            ix, iy = id_str.replace("x", "").split("y")
            return int(ix), int(iy)
        except ValueError:
            raise ValueError(
                "Supplied study area ID is not in the form 'x143y56'. If "
                "you meant to provide an ID matching a feature from a "
                "custom vector file, make sure you run the 'Optional: "
                "load study area from vector file' notebook cell."
            )

    # List of valid input geometry types (from `odc-geo` or `datacube-core`)
    GEOM_TYPES = (odc.geo.geom.Geometry, datacube.utils.geometry._base.Geometry)

    # Either `study_area` or `geom` must be provided
    if study_area is None and geom is None:
        raise ValueError(
            "Please provide either a study area ID (using `study_area`), "
            "or a datacube Geometry object (using `geom`)."
        )

    # If custom geom is provided, verify it is a geometry
    elif geom is not None and not isinstance(geom, GEOM_TYPES):
        raise ValueError(
            "Unsupported input type for `geom`; please provide a "
            "datacube Geometry object."
        )

    # Otherwise, extract GeoBox from geometry
    elif geom is not None and isinstance(geom, GEOM_TYPES):
        geobox = GeoBox.from_geopolygon(geom, crs=crs, resolution=resolution)

    # If no custom geom provided, load tile from GridSpec tile grid
    elif geom is None:
        # Verify that resolution fits evenly inside tile width
        if tile_width % resolution != 0:
            raise ValueError(
                "Ensure that `resolution` divides into `tile_width` evenly."
            )

        # Calculate tile pixels
        n_pixels = tile_width / resolution

        # Create GridSpec tile grid
        gs = GridSpec(
            crs=crs,
            resolution=resolution,
            tile_shape=(n_pixels, n_pixels),
            origin=xy_(gridspec_origin_x, gridspec_origin_y),
        )

        # Extract GeoBox from GridSpec
        geobox = gs[_id_to_tuple(study_area)]

    return geobox


def load_data(
    dc,
    study_area=None,
    geom=None,
    time_range=("2019", "2021"),
    resolution=10,
    crs="EPSG:3577",
    include_s2=True,
    include_ls=True,
    filter_gqa=True,
    max_cloudcover=90,
    ndwi=True,
    mask_sunglint=None,
    dask_chunks=None,
    dtype="float32",
    log=None,
    **query,
):
    """
    Loads cloud-masked Sentinel-2 and Landsat satellite data for a given
    study area/geom and time range.

    Supports optionally converting to Normalised Difference Water Index
    and masking sunglinted pixels.

    Parameters
    ----------
    dc : datacube.Datacube()
        A datacube instance to load data from.
    study_area : str, optional
        Tile ID string to process. This should be the ID of a GridSpec
        analysis tile in the format "x143y56". If `geom` is provided,
        this will have no effect.
    geom : Geometry, optional
        A datacube Geometry object defining a custom spatial extent of
        interest. If `geom` is provided, this will overrule any study
        area ID passed to `study_area` and will be returned as-is.
    time_range : tuple, optional
        A tuple containing the start and end date for the time range of
        interest, in the format (start_date, end_date). The default is
        ("2019", "2021").
    resolution : int or float, optional
        The spatial resolution (in metres) to load data at. The default
        is 10.
    crs : str, optional
        The coordinate reference system (CRS) to project data into. The
        default is Australian Albers "EPSG:3577".
    include_s2 : bool, optional
        Whether to load Sentinel-2 data.
    include_ls : bool, optional
        Whether to load Landsat data.
    filter_gqa : bool, optional
        Whether or not to filter Sentinel-2 data using the GQA filter.
        Defaults to True.
    max_cloudcover : float, optional
        The maximum cloud cover metadata value used to load data.
        Defaults to 90 (i.e. 90% cloud cover).
    ndwi : bool, optional
        Whether to convert spectral bands to Normalised Difference Water
        Index values before returning them. Note that this must be set
        to True if both `include_s2` and `include_ls` are True.
    mask_sunglint : int, optional
        EXPERIMENTAL: Whether to mask out pixels that are likely to be
        affected by sunglint using glint angles. Low glint angles
        (e.g. < 20) often correspond with sunglint. Defaults to None;
        set to e.g. "20" to mask out all pixels with a glint angle of
        less than 20.
    dask_chunks : dict, optional
        Optional custom Dask chunks to load data with. Defaults to None,
        which will use '{"x": 1600, "y": 1600}'.
    dtype : str, optional
        Desired data type for output data. Valid values are "int16"
        (default) and "float32". If `ndwi=True`, then "float32" will be
        used regardless of what is set here (as nodata values must be
        set to 'NaN' before calculating NDWI).
    **query :
        Optional datacube.load keyword argument parameters used to
        query data.

    Returns
    -------
    satellite_ds : xarray.Dataset
        An xarray dataset containing the loaded Landsat or Sentinel-2
        data.
    """

    # Set spectral bands to load
    s2_spectral_bands = [
        "nbart_blue",
        "nbart_green",
        "nbart_red",
        "nbart_red_edge_1",
        "nbart_red_edge_2",
        "nbart_red_edge_3",
        "nbart_nir_1",
        "nbart_nir_2",
        "nbart_swir_2",
        "nbart_swir_3",
    ]
    ls_spectral_bands = [
        "nbart_blue",
        "nbart_green",
        "nbart_red",
        "nbart_nir",
        "nbart_swir_1",
        "nbart_swir_2",
    ]

    # Set masking bands to load
    s2_masking_bands = ["oa_s2cloudless_mask", "oa_nbart_contiguity"]
    ls_masking_bands = ["oa_fmask", "oa_nbart_contiguity"]

    # Set sunglint bands to load
    if mask_sunglint is not None:
        sunglint_bands = [
            "oa_solar_zenith",
            "oa_solar_azimuth",
            "oa_satellite_azimuth",
            "oa_satellite_view",
        ]
    else:
        sunglint_bands = []

    # Load study area, defined as a GeoBox pixel grid
    geobox = extract_geobox(
        study_area=study_area, geom=geom, resolution=resolution, crs=crs
    )

    # Set up query params
    query_params = {
        "like": geobox.compat,  # Load into the exact GeoBox pixel grid
        "time": time_range,
        **query,  # Optional additional query parameters
    }

    # Set up load params
    load_params = {
        "group_by": "solar_day",
        "dask_chunks": {"x": 1600, "y": 1600} if dask_chunks is None else dask_chunks,
        "resampling": {
            "*": "cubic",
            "oa_fmask": "nearest",
            "oa_s2cloudless_mask": "nearest",
        },
    }

    # Optionally add GQA
    # TODO: Remove once Sentinel-2 GQA issue is resolved
    if filter_gqa:
        query_params["gqa_iterative_mean_xy"] = (0, 1)

    # Output data
    data_list = []

    # If Sentinel-2 data is requested
    if include_s2:
        ds_s2 = dc.load(
            product=["ga_s2am_ard_3", "ga_s2bm_ard_3"],
            measurements=s2_spectral_bands + s2_masking_bands + sunglint_bands,
            s2cloudless_cloud=(0, max_cloudcover),
            **query_params,
            **load_params,
        )

        # Create cloud mask, treating nodata and clouds as bad pixels
        cloud_mask = enum_to_bool(
            mask=ds_s2.oa_s2cloudless_mask, categories=["nodata", "cloud"]
        )

        # Identify non-contiguous pixels
        noncontiguous_mask = enum_to_bool(ds_s2.oa_nbart_contiguity, categories=[False])

        # Set cloud mask and non-contiguous pixels to nodata
        combined_mask = cloud_mask | noncontiguous_mask
        ds_s2 = erase_bad(
            x=ds_s2[s2_spectral_bands + sunglint_bands], where=combined_mask
        )

        # Optionally, apply sunglint mask
        if mask_sunglint is not None:
            # Calculate glint angle
            glint_array = glint_angle(
                solar_azimuth=ds_s2.oa_solar_azimuth,
                solar_zenith=ds_s2.oa_solar_zenith,
                view_azimuth=ds_s2.oa_satellite_azimuth,
                view_zenith=ds_s2.oa_satellite_view,
            )

            # Apply glint angle threshold and set affected pixels to nodata
            glint_mask = glint_array > mask_sunglint
            ds_s2 = keep_good_only(x=ds_s2[s2_spectral_bands], where=glint_mask)

        # Optionally convert to float, setting all nodata pixels to `np.nan`
        # (required for NDWI, so will be applied even if `dtype="int16"`)
        if (dtype == "float32") or ndwi:
            ds_s2 = to_f32(ds_s2)

        # Convert to NDWI
        if ndwi:
            # Calculate NDWI
            ds_s2["ndwi"] = (ds_s2.nbart_green - ds_s2.nbart_nir_1) / (
                ds_s2.nbart_green + ds_s2.nbart_nir_1
            )
            data_list.append(ds_s2[["ndwi"]])
        else:
            data_list.append(ds_s2)

    # If Landsat data is requested
    if include_ls:
        ds_ls = dc.load(
            product=[
                "ga_ls5t_ard_3",
                "ga_ls7e_ard_3",
                "ga_ls8c_ard_3",
                "ga_ls9c_ard_3",
            ],
            measurements=ls_spectral_bands + ls_masking_bands + sunglint_bands,
            cloud_cover=(0, max_cloudcover),
            **query_params,
            **load_params,
        )

        # First, we identify all bad pixels: nodata, cloud and shadow.
        # We then apply morphological opening to clean up narrow false
        # positive clouds (e.g. bright sandy beaches). By including
        # nodata, we make sure that small areas of cloud next to Landsat
        # 7 SLC-off nodata gaps are not accidently removed (at the cost
        # of not being able to clean false positives next to SLC-off gaps)
        bad_data = enum_to_bool(
            ds_ls.oa_fmask, categories=["nodata", "cloud", "shadow"]
        )
        bad_data_cleaned = mask_cleanup(bad_data, mask_filters=[("opening", 5)])

        # We now dilate ONLY pixels in our cleaned bad data dask that
        # are outside of our iriginal nodata pixels. This ensures that
        # Landsat 7 SLC-off nodata stripes are not also dilated.
        nodata_mask = enum_to_bool(ds_ls.oa_fmask, categories=["nodata"])
        bad_data_mask = mask_cleanup(
            mask=bad_data_cleaned & ~nodata_mask,
            mask_filters=[("dilation", 5)],
        )

        # Identify non-contiguous pixels
        noncontiguous_mask = enum_to_bool(ds_ls.oa_nbart_contiguity, categories=[False])

        # Set cleaned bad pixels and non-contiguous pixels to nodata
        combined_mask = bad_data_mask | noncontiguous_mask
        ds_ls = erase_bad(ds_ls[ls_spectral_bands + sunglint_bands], combined_mask)

        # Optionally, apply sunglint mask
        if mask_sunglint is not None:
            # Calculate glint angle
            glint_array = glint_angle(
                solar_azimuth=ds_ls.oa_solar_azimuth,
                solar_zenith=ds_ls.oa_solar_zenith,
                view_azimuth=ds_ls.oa_satellite_azimuth,
                view_zenith=ds_ls.oa_satellite_view,
            )

            # Apply glint angle threshold and set affected pixels to nodata
            glint_mask = glint_array > mask_sunglint
            ds_ls = keep_good_only(x=ds_ls[ls_spectral_bands], where=glint_mask)

        # Optionally convert to float, setting all nodata pixels to `np.nan`
        # (required for NDWI, so will be applied even if `dtype="int16"`)
        if (dtype == "float32") or ndwi:
            ds_ls = to_f32(ds_ls)

        # Convert to NDWI
        if ndwi:
            # Calculate NDWI
            ds_ls["ndwi"] = (ds_ls.nbart_green - ds_ls.nbart_nir) / (
                ds_ls.nbart_green + ds_ls.nbart_nir
            )
            data_list.append(ds_ls[["ndwi"]])
        else:
            data_list.append(ds_ls)

    # Combine into a single ds, sort and drop no longer needed bands
    satellite_ds = xr.concat(data_list, dim="time").sortby("time")

    return satellite_ds


def load_topobathy(
    dc,
    satellite_ds,
    product="ga_multi_ausbath_0",
    resampling="bilinear",
    mask_invalid=True,
):
    """
    Loads a topo-bathymetric DEM for the extents of the loaded satellite
    data. This is used as a coarse mask to constrain the analysis to the
    coastal zone, improving run time and reducing clear false positives.

    Parameters
    ----------
    dc : Datacube
        A Datacube instance for loading data.
    satellite_ds : ndarray
        The loaded satellite data, used to obtain the spatial extents
        of the data.
    product : str, optional
        The name of the topo-bathymetric DEM product to load from the
        datacube. Defaults to "ga_multi_ausbath_0".
    resampling : str, optional
        The resampling method to use, by default "bilinear".
    mask_invalid : bool, optional
        Whether to mask invalid/nodata values in the array by setting
        them to NaN, by default True.

    Returns
    -------
    topobathy_ds : xarray.Dataset
        The loaded topo-bathymetric DEM.
    """
    from datacube.utils.masking import mask_invalid_data

    topobathy_ds = dc.load(
        product=product, like=satellite_ds.odc.geobox.compat, resampling=resampling
    ).squeeze("time")

    # Mask invalid data
    if mask_invalid:
        topobathy_ds = mask_invalid_data(topobathy_ds)

    return topobathy_ds
=======
from intertidal.tidal_bias_offset import bias_offset
>>>>>>> 331aac14


def ds_to_flat(
    satellite_ds,
    ndwi_thresh=0.0,
    index="ndwi",
    min_freq=0.01,
    max_freq=0.99,
    min_correlation=0.15,
    corr_method="pearson",
    correct_seasonality=False,
    valid_mask=None,
):
    """
    Flattens a three-dimensional array (x, y, time) to a two-dimensional
    array (time, z) by selecting only pixels with positive correlations
    between water observations and tide height. This greatly improves
    processing time by ensuring only a narrow strip of pixels along the
    coastline are analysed, rather than the entire x * y array.
    The x and y dimensions are stacked into a single dimension (z)

    Parameters
    ----------
    satellite_ds : xr.Dataset
        Three-dimensional (x, y, time) xarray dataset with variable
        "tide_m" and a water index variable as provided by `index`.
    ndwi_thresh : float, optional
        Threshold for NDWI index used to identify wet or dry pixels.
        Default is 0.0.
    index : str, optional
        Name of the water index variable. Default is "ndwi".
    min_freq : float, optional
        Minimum frequency of wetness required for a pixel to be included
        in the output. Default is 0.01.
    max_freq : float, optional
        Maximum frequency of wetness required for a pixel to be included
        in the output. Default is 0.99.
    min_correlation : float, optional
        Minimum correlation between water index values and tide height
        required for a pixel to be included in the output. Default is
        0.15.
    corr_method : str, optional
        Correlation method to use. Defaults to "pearson", also supports
        "spearman".
    correct_seasonality : bool, optional
        If True, remove any seasonal signal from the tide height data
        by subtracting monthly mean tide height from each value. This
        can reduce false tide correlations in regions where tide heights
        correlate with seasonal changes in surface water. Note that
        seasonally corrected tides are only used to identify potentially
        tide influenced pixels - not for elevation modelling itself.
    valid_mask : xr.DataArray, optional
        A boolean mask used to optionally constrain the analysis area,
        with the same spatial dimensions as `satellite_ds`. For example,
        this could be a mask generated from a topo-bathy DEM, used to
        limit the analysis to likely intertidal pixels. Default is None,
        which will not apply a mask.

    Returns
    -------
    flat_ds : xr.Dataset
        Two-dimensional xarray dataset with dimensions (time, z),
        containing NDWI and tide height variables.
    freq : xr.DataArray
        Frequency of wetness for each pixel (where NDWI > `ndwi_thresh`).
    corr : xr.DataArray
        Correlation of NDWI pixel wetness with tide height.
    """

    # If an overall valid data mask is provided, apply to the data first
    if valid_mask is not None:
        satellite_ds = satellite_ds.where(valid_mask)

    # Flatten satellite dataset by stacking "y" and "x" dimensions, then
    # drop any pixels that are empty across all-of-time
    flat_ds = satellite_ds.stack(z=("y", "x")).dropna(dim="time", how="all")

    # Calculate frequency of wet per pixel, then threshold
    # to exclude always wet and always dry
    freq = (
        (flat_ds[index] > ndwi_thresh)
        .where(~flat_ds[index].isnull())
        .mean(dim="time")
        .rename("qa_ndwi_freq")
    )
    freq_mask = (freq >= min_freq) & (freq <= max_freq)

    # Flatten to 1D, dropping any pixels that are not in frequency mask
    flat_ds = flat_ds.where(freq_mask, drop=True)

    # Calculate correlations between NDWI water observations and tide
    # height. Because we are only interested in pixels with inundation
    # patterns (e.g.transitions from dry to wet) are driven by tide, we
    # first convert NDWI into a boolean dry/wet layer before running the
    # correlation. This prevents small changes in NDWI beneath the water
    # surface from producing correlations with tide height.
    wet_dry = flat_ds[index] > ndwi_thresh

    # Use either tides directly or correct to remove seasonal signal
    if correct_seasonality:
        print("Removing seasonal signal before calculating tide correlations")
        gb = flat_ds.tide_m.groupby("time.month")
        tide_array = gb - gb.mean()
    else:
        tide_array = flat_ds.tide_m

    if corr_method == "pearson":
        corr = xr.corr(wet_dry, tide_array, dim="time").rename("qa_ndwi_corr")
    elif corr_method == "spearman":
        import xskillscore

        corr = xskillscore.spearman_r(
            flat_ds[index], tide_array, dim="time", skipna=True, keep_attrs=True
        ).rename("qa_ndwi_corr")

    # TODO: investigate alternative function from DEA Tools
    # (doesn't currently handle multiple tide models)
    # corr = lag_linregress_3D(x=flat_ds.tide_m, y=wet_dry).cor.rename("qa_ndwi_corr")

    # Keep only pixels with correlations that meet min threshold
    corr_mask = corr >= min_correlation
    flat_ds = flat_ds.where(corr_mask, drop=True)

    # Return pixels identified as intertidal candidates
    intertidal_candidates = corr_mask.where(corr_mask, drop=True)
    print(
        f"Reducing analysed pixels from {freq.count().item()} to "
        f"{len(intertidal_candidates.z)} ({len(intertidal_candidates.z) * 100 / freq.count().item():.2f}%)"
    )

    return flat_ds, freq, corr


def rolling_tide_window(
    i,
    flat_ds,
    window_spacing,
    window_radius,
    tide_min,
    min_count=5,
    statistic="median",
):
    """
    Filter observations from a flattened array that fall within a
    specific tide window, and summarise these values using a given
    statistic (median, mean, or quantile).

    This is used to smooth NDWI values along the tide dimension so that
    we can more easily identify the transition from dry to wet pixels
    with increasing tide height.

    Parameters
    ----------
    i : int
        Index of the current window.
    flat_ds : xarray.Dataset
        Input dataset with tide observations (tide_m) as a dimension.
    window_spacing : float
        Provides the spacing of each rolling window interval in tide
        units (e.g. metres).
    window_radius : float
        Provides the radius/width of each rolling window in tide units
        (e.g. metres).
    tide_min : float
        Bottom edge of the rolling window in tide units (e.g. metres).
    min_count : int, optional
        The minimum number of valid datapoints required to calculate the
        rolling statistic. Outputs with less observations will be set to
        NaN. Defaults to 5.
    statistic : str, optional
        Statistic to apply on the values within each window. One of
        ["median", "mean", "quantile"]. Default is "median".

    Returns
    -------
    xarray.Dataset
        Aggregated dataset of the selected statistic and additional
        information on the window. The returned dataset includes the
        aggregated NDWI values within the window.
    """

    # Set min and max thresholds to filter dataset
    thresh_centre = tide_min + (i * window_spacing)
    thresh_min = thresh_centre - window_radius
    thresh_max = thresh_centre + window_radius

    # Filter dataset
    masked_ds = flat_ds.where(
        (flat_ds.tide_m >= thresh_min) & (flat_ds.tide_m <= thresh_max)
    )

    # Apply median or quantile
    if statistic == "quantile":
        ds_agg = xr_quantile(
            src=masked_ds.dropna(dim="time", how="all"),
            quantiles=[0.1, 0.5, 0.9],
            nodata=np.nan,
        )
    elif statistic == "median":
        ds_agg = masked_ds.median(dim="time")
    elif statistic == "mean":
        ds_agg = masked_ds.mean(dim="time")

    # Optionally mask out observations with less than n valid datapoints.
    if min_count:
        clear_count = masked_ds.notnull().sum(dim="time")
        ds_agg = ds_agg.where(clear_count > min_count)

    return ds_agg


def pixel_rolling_median(
    flat_ds,
    windows_n=100,
    window_prop_tide=0.15,
    window_offset=5,
    min_count=5,
    max_workers=None,
):
    """
    Calculate rolling medians for each pixel in an xarray.Dataset from
    low to high tide, using a set number of rolling windows (defined
    by `windows_n`) with radius determined by the proportion of the tide
    range specified by `window_prop_tide`.

    For each window, the function returns the median of all tide heights
    and NDWI index values within the window, and returns an array with a
    new "interval" dimension that summarises these values from low to
    high tide.

    Parameters
    ----------
    flat_ds : xarray.Dataset
        A flattened two dimensional (time, z) xr.Dataset containing
        variables "ndwi" and "tide_height", as produced by the
        `ds_to_flat` function
    windows_n : int, optional
        Number of rolling windows to iterate over, by default 100
    window_prop_tide : float, optional
        Proportion of the tide range to use for each window radius,
        by default 0.15
    window_offset : int, optional
        The number of additional rolling windows to process at the
        bottom of the tidal range. This can be used to provide
        additional coverage of the lower intertidal zone by starting the
        first rolling window beneath the lowest tide, although at the
        risk of introducing noisy data due to the rolling medians
        containing fewer total satellite observations. Defaults to 5.
    min_count : int, optional
        The minimum number of cloud free observations required to
        calculate the rolling statistic. Defaults to 5; higher values
        will produce cleaner results but with potentially reduced
        intertidal coverage.
    max_workers : int, optional
        Maximum number of worker processes to use for parallel
        execution, by default 64

    Returns
    -------
    interval_ds : xarray.Dataset
        An two dimensional (interval, z) xarray.Dataset containing
        rolling medians for each pixel along intervals from low to high
        tide.
    """

    # First obtain some required statistics on the satellite-observed
    # min, max and tide range per pixel
    tide_max = flat_ds.tide_m.max(dim="time")
    tide_min = flat_ds.tide_m.min(dim="time")
    tide_range = tide_max - tide_min

    # To conduct a pixel-wise rolling median, we first need to calculate
    # some statistics on the tides observed for each individual pixel in
    # the study area. These are then used to calculate rolling windows
    # that are unique/tailored for the tidal regime of each pixel:
    #
    #     - window_radius_tide: Provides the radius/width of each
    #       rolling window in tide units (e.g. metres).
    #     - window_spacing_tide: Provides the spacing of each rolling
    #       window interval in tide units (e.g. metres)
    #
    window_radius_tide = tide_range * window_prop_tide
    window_spacing_tide = tide_range / windows_n

    # Parallelise pixel-based rolling median using `concurrent.futures`
    with ProcessPoolExecutor(max_workers=max_workers) as executor:
        # Create rolling intervals to iterate over, starting the first
        # interval at `windows_offset` windows below the lowest tide.
        rolling_intervals = range(-window_offset, windows_n)

        # Place itervals in a iterable along with params for each call
        to_iterate = (
            rolling_intervals,
            *(
                repeat(i, len(rolling_intervals))
                for i in [
                    flat_ds,
                    window_spacing_tide,
                    window_radius_tide,
                    tide_min,
                    min_count,
                ]
            ),
        )

        # Apply func in parallel
        out_list = list(
            tqdm(
                executor.map(rolling_tide_window, *to_iterate),
                total=len(list(rolling_intervals)),
            )
        )

    # Combine to match the shape of the original dataset, then sort from
    # low to high tide
    interval_ds = xr.concat(out_list, dim="interval").sortby("interval")

    return interval_ds


def pixel_dem(
    interval_ds,
    ndwi_thresh=0.1,
    interp_intervals=200,
    smooth_radius=20,
    min_periods=5,
    debug=False,
):
    """
    Calculates an estimate of intertidal elevation based on satellite
    imagery and tide data. Elevation is modelled by identifying the
    tide height at which a pixel transitions from dry to wet; calculated
    here as the first/minimum tide height at which a rolling median of
    NDWI becomes characterised as water (e.g. NDWI > `ndwi_thresh`).

    This function can additionally interpolate to a higher number of
    intertidal intervals and/or apply a rolling mean to smooth data
    before the elevation extraction. This can produce a cleaner output.

    Parameters
    ----------
    interval_ds : xarray.Dataset
        A flattened 2D xarray Dataset containing the rolling median for
        each pixel from low to high tide for the given area, with
        variables 'tide_m' and 'ndwi'.
    ndwi_thresh : float, optional
        A threshold value for the normalized difference water index
        (NDWI), above which pixels are considered water. Defaults to
        0.1, which appears to more reliably capture the transition from
        dry to wet pixels than 0.0.
    interp_intervals : int, optional
        Whether to interpolate to an increased density of intervals.
        This can be useful for reducing the impact of "terrace"-like
        artefacts across very low sloping intertidal flats where we have
        minimal satellite observations. Defaults to 200; set to None to
        deactivate.
    smooth_radius : int, optional
        A rolling mean filter can be applied to smooth data along the
        tide interval dimension. This produces smoother DEM surfaces
        than using the rolling median directly. Defaults to 20; set to
        None to deactivate.
    min_periods : int or string, optional
        Minimum number of valid datapoints required to calculate rolling
        mean if `smooth_radius` is set. Defaults to 5; "auto" will use
        `int(smooth_radius / 2.0)`; `None` will use the size of the window.

    Returns
    -------
    xarray.Dataset
        An xarray Dataset containing the DEM for the given area, with
        a single variable 'elevation'.
    """

    # Apply optional interval interpolation
    if interp_intervals is not None:
        print(f"Applying tidal interval interpolation to {interp_intervals} intervals")
        interval_ds = interval_ds.interp(
            interval=np.linspace(0, interval_ds.interval.max(), interp_intervals),
            method="linear",
        )

    # Smooth tidal intervals using a rolling mean
    if smooth_radius is not None:
        print(f"Applying rolling mean smoothing with radius {smooth_radius}")
        smoothed_ds = interval_ds.rolling(
            interval=smooth_radius,
            center=False,
            min_periods=int(smooth_radius / 2.0)
            if min_periods == "auto"
            else min_periods,
        ).mean()
    else:
        smoothed_ds = interval_ds

    # Identify the first/minimum tide per pixel where rolling median
    # NDWI becomes water. This represents the tide height at which the
    # pixel transitions from dry to wet as it gets tidally inundated.
    tide_dry = smoothed_ds.tide_m.where(smoothed_ds.ndwi > ndwi_thresh)
    tide_thresh = tide_dry.min(dim="interval")

    # Remove any pixel where the identified tide threshold is equal to
    # the highest or lowest tide height observed in the rolling median.
    # These are pixels that are either always land or always water, and
    # therefore invalid for elevation modelling.
    tide_max = smoothed_ds.tide_m.max(dim="interval")
    tide_min = smoothed_ds.tide_m.min(dim="interval")
    always_dry = tide_thresh >= tide_max
    always_wet = tide_thresh <= tide_min
    dem_flat = tide_thresh.where(~always_wet & ~always_dry)

    # Convert to xr_dataset
    dem_ds = dem_flat.to_dataset(name="elevation")

    # If debug is True, return smoothed data as well
    if debug:
        return dem_ds, smoothed_ds

    return dem_ds


def pixel_dem_debug(
    x,
    y,
    flat_ds,
    interval_ds,
    ndwi_thresh=0.1,
    interp_intervals=200,
    smooth_radius=20,
    min_periods=5,
    certainty_method="mad",
    plot_style=None,
):
    # Unstack data back to x, y so we can select pixels by their coordinates
    flat_unstacked = flat_ds[["tide_m", "ndwi"]].unstack().sortby(["time", "x", "y"])
    interval_unstacked = (
        interval_ds[["tide_m", "ndwi"]].unstack().sortby(["interval", "x", "y"])
    )

    # Extract nearest pixel to x and y coords
    flat_pixel = flat_unstacked.sel(x=x, y=y, method="nearest")
    interval_pixel = interval_unstacked.sel(x=x, y=y, method="nearest")

    # # Experimental feature: support for variable threshold
    # if not isinstance(ndwi_thresh, float):
    #     ndwi_thresh = xr.DataArray(
    #         np.linspace(ndwi_thresh[0], ndwi_thresh[-1], interp_intervals),
    #         coords={"interval": interval_clean_pixel.interval},
    #     )

    # Calculate DEM
    flat_dem_pixel, interval_smoothed_pixel = pixel_dem(
        interval_pixel,
        ndwi_thresh=ndwi_thresh,
        interp_intervals=interp_intervals,
        smooth_radius=smooth_radius,
        min_periods=min_periods,
        debug=True,
    )

    # Calculate certainty
    elev_low_mad, elev_high_mad, _, _ = pixel_uncertainty(
        flat_pixel,
        flat_dem_pixel,
        ndwi_thresh,
        method=certainty_method,
    )

    # Plot
    flat_pixel_df = flat_pixel.to_dataframe()
    flat_pixel_df["season"] = flat_pixel.time.dt.season
    flat_pixel_df["year"] = flat_pixel.time.dt.year

    if plot_style == "season":
        sns.scatterplot(data=flat_pixel_df, x="tide_m", y="ndwi", hue="season", s=15)
    elif plot_style == "year":
        sns.scatterplot(data=flat_pixel_df, x="tide_m", y="ndwi", hue="year", s=15)
    else:
        sns.scatterplot(data=flat_pixel_df, x="tide_m", y="ndwi", color="black", s=10)

    # Convert to dataframes and plot
    interval_pixel_df = interval_pixel.to_dataframe().rename(
        {"ndwi": "rolling median"}, axis=1
    )
    interval_smoothed_pixel_df = interval_smoothed_pixel.to_dataframe().rename(
        {"ndwi": "smoothed"}, axis=1
    )
    interval_pixel_df.plot(x="tide_m", y="rolling median", ax=plt.gca())
    interval_smoothed_pixel_df.plot(x="tide_m", y="smoothed", ax=plt.gca())

    if not isinstance(ndwi_thresh, float):
        plt.plot(
            interval_smoothed_pixel.tide_m.sel(
                interval=~interval_smoothed_pixel.tide_m.isnull()
            ),
            ndwi_thresh.sel(interval=~interval_smoothed_pixel.tide_m.isnull()),
            color="black",
            linestyle="--",
            lw=1,
            alpha=1,
        )
    else:
        plt.gca().axvspan(
            elev_low_mad.item(), elev_high_mad.item(), color="lightgrey", alpha=0.3
        )
        plt.gca().axhline(ndwi_thresh, color="black", linestyle="--", lw=1, alpha=1)

    plt.gca().axvline(
        flat_dem_pixel.elevation, color="black", linestyle="--", lw=1, alpha=1
    )
    plt.gca().set_ylim(-1, 1)

    return interval_pixel, interval_smoothed_pixel


def pixel_uncertainty(
    flat_ds,
    flat_dem,
    ndwi_thresh=0.1,
    method="mad",
    min_misclassified=3,
    min_q=0.25,
    max_q=0.75,
):
    """
    Calculate one-sided uncertainty bounds around a modelled elevation
    based on observations that were misclassified by a given NDWI
    threshold.

    Uncertainty is based observations that were misclassified by the
    modelled elevation, i.e., wet observations (NDWI > threshold) at
    lower tide heights than the modelled elevation, or dry observations
    (NDWI < threshold) at higher tide heights than the modelled
    elevation.

    Parameters
    ----------
    flat_ds : xarray.Dataset
        A flattened (2D) dataset containing dimensions "time" and "z",
        and variables "ndwi" (Normalized Difference Water Index) and
        "tide_m" (tide height) for each satellite observation.
    flat_dem : xarray.DataArray
        A 2D array containing modelled elevations per pixel, as
        generated by `intertidal.elevation.pixel_dem`.
    ndwi_thresh : float, optional
        A threshold value for NDWI, below which an observation is
        considered "dry", and above which it is considered "wet". The
        default is 0.1.
    method : string, optional
        Whether to calculate uncertainty using Median Absolute Deviation
        (MAD) of the tide heights of all misclassified points, or by
        taking upper/lower tide height quantiles of miscalssified points.
        Defaults to "mad" for Median Absolute Deviation; use "quantile"
        to use quantile calculation instead.
    min_misclassified : int, optional
        If `method == "mad"`: This sets the minimum number of misclassified
        observations required to calculate a valid MAD uncertainty. Pixels
        with fewer misclassified observations will be assigned an output
        uncertainty of 0 metres (reflecting how sucessfully the provided
        elevation and NDWI threshold divide observations into dry and wet).
    min_q, max_q : float, optional
        If `method == "quantile"`: the minimum and maximum quantiles used
        to estimate uncertainty bounds based on misclassified points.
        Defaults to interquartile range, or 0.25, 0.75. This provides a
        balance between capturing the range of uncertainty at each
        pixel, while not being overly influenced by outliers in `flat_ds`.

    Returns
    -------
    dem_flat_low, dem_flat_high, dem_flat_uncertainty : xarray.DataArray
        The lower and upper uncertainty bounds around the modelled
        elevation, and the summary uncertainty range between them
        (expressed as one-sided uncertainty).
    misclassified_sum : xarray.DataArray
        The sum of individual satellite observations misclassified by
        the modelled elevation and NDWI threshold.
    """

    # Identify observations that were misclassifed by our modelled
    # elevation: e.g. wet observations (NDWI > threshold) at lower tide
    # heights than our modelled elevation, or dry observations (NDWI <
    # threshold) at higher tide heights than our modelled elevation.
    misclassified_wet = (flat_ds.ndwi > ndwi_thresh) & (
        flat_ds.tide_m < flat_dem.elevation
    )
    misclassified_dry = (flat_ds.ndwi < ndwi_thresh) & (
        flat_ds.tide_m > flat_dem.elevation
    )
    misclassified_all = misclassified_wet | misclassified_dry
    misclassified_ds = flat_ds.where(misclassified_all)

    # Calculate sum of misclassified points
    misclassified_sum = (
        misclassified_all.sum(dim="time")
        .rename("misclassified_px_count")
        .where(~flat_dem.elevation.isnull())
    )

    # Calculate uncertainty by taking the Median Absolute Deviation of
    # all misclassified points.
    if method == "mad":
        # Calculate median of absolute deviations
        mad = abs(misclassified_ds.tide_m - flat_dem.elevation).median(dim="time")

        # Set any pixels with < n misclassified points to 0 MAD. This
        # avoids extreme MAD values being calculated when we have only
        # a small set of misclassified observations, as well as missing
        # data caused by being unable to calculate MAD on zero
        # misclassified observations.
        mad = mad.where(misclassified_sum >= min_misclassified, 0)

        # Calculate low and high bounds
        uncertainty_low = flat_dem.elevation - mad
        uncertainty_high = flat_dem.elevation + mad

    # Calculate interquartile tide height range of our misclassified
    # observations to obtain lower and upper uncertainty bounds around our
    # modelled elevation.
    elif method == "quantile":
        # Use xr_quantile (faster than built-in .quantile)
        misclassified_q = xr_quantile(
            src=misclassified_ds.dropna(dim="time", how="all")[["tide_m"]],
            quantiles=[min_q, max_q],
            nodata=np.nan,
        ).tide_m.fillna(flat_dem.elevation)

        # Extract low and high bounds
        uncertainty_low = misclassified_q.sel(quantile=min_q, drop=True)
        uncertainty_high = misclassified_q.sel(quantile=max_q, drop=True)

    # Clip min and max uncertainty to modelled elevation to ensure lower
    # bounds are not above modelled elevation (and vice versa)
    dem_flat_low = np.minimum(uncertainty_low, flat_dem.elevation)
    dem_flat_high = np.maximum(uncertainty_high, flat_dem.elevation)

    # Subtract low from high DEM to summarise uncertainty range
    # (and divide by two to give one-sided uncertainty)
    dem_flat_uncertainty = (dem_flat_high - dem_flat_low) / 2.0

    return (
        dem_flat_low,
        dem_flat_high,
        dem_flat_uncertainty,
        misclassified_sum,
    )


def flat_to_ds(flat_ds, template, stacked_dim="z"):
    """
    Convert a flattened xarray Dataset with a stacked dimension to its
    original spatial dimensions, based on a given template.

    Parameters
    ----------
    flat_ds : xarray.Dataset
        A flattened xarray.Dataset, i.e., a dataset where each y/x
        pixel is stacked into a single "z" dimension.
    template : xarray.Dataset or xarray.Dataarray
        A dataset  containing the original spatial dimensions and
        coordinates of the data, used as a template to reshape the
        flattened data back to the spatial dimensions.
    stacked_dim : str, optional
        The name of the stacked y/x dimension in the flattened dataset.
        The default is "z".

    Returns
    -------
    xarray.Dataset
        The unflattened xarray Dataset, with the same spatial dimensions
        (e.g. y/x) as the template.

    Notes
    -----
    The function unstacks the flattened dataset along the stacked
    dimension, reindexes the resulting dataset to match the coordinates
    of the template, and transposes the dimensions to match the order of
    the template's spatial y/x dimensions.
    """

    unstacked_ds = (
        # First, unstack back into y/x dimensions
        flat_ds.unstack(stacked_dim)
        # After unstacking, our output can be missing entire y/x
        # coordinates contained in `template`. To address this, we need
        # to "reindex" our unstacked data so that it has exactly the
        # same coordinates as `template`. Affected pixels will be filled
        # with np.nan
        .reindex_like(template)
        # Finally, we ensure that our spatial y/x dimensions have not
        # been rotated during the unstack. The `...` preserves any extra
        # non-spatial dimensions (like "time") if they exist
        .transpose(..., *template.odc.spatial_dims)
    )

    return unstacked_ds


def clean_edge_pixels(ds):
    """
    Clean intertidal elevation and uncertainty data by removing pixels
    along the upper edge of the intertidal zone, where mixed pixels/edge
    effects mean that modelled elevations are likely to be inaccurate.

    This function uses binary dilation to identify the edges of
    intertidal elevation data with greater than 0 elevation. The
    resulting mask is applied to the elevation dataset to remove upper
    intertidal edge pixels from both elevation and uncertainty datasets.

    Parameters
    ----------
    ds : xarray.Dataset
        Dataset containing elevation and uncertainty data.

    Returns
    -------
    xarray.Dataset
        Cleaned elevation dataset with upper intertidal edge pixels removed.
    """
    # Dilate nodata area to identify edges of intertidal elevation data
    dilated = binary_dilation(ds.elevation.isnull())

    # Identify upper intertidal pixels as those on edge of intertidal
    # with elevations greater than 0
    upper_elevation = ds.elevation > 0
    upper_intertidal_edge = dilated & upper_elevation

    # Apply mask to elevation dataset
    return ds.where(~upper_intertidal_edge)


def elevation(
    satellite_ds,
    valid_mask=None,
    ocean_mask=None,
    ndwi_thresh=0.1,
    min_freq=0.01,
    max_freq=0.99,
    min_correlation=0.15,
    windows_n=100,
    window_prop_tide=0.15,
    correct_seasonality=False,
    max_workers=None,
    tide_model="FES2014",
    tide_model_dir="/var/share/tide_models",
    run_id=None,
    log=None,
):
    """
    Calculates DEA Intertidal Elevation using satellite imagery and
    tidal modeling.

    Parameters
    ----------
    satellite_ds : xarray.Dataset
        A satellite data time series containing an "ndwi" water index
        variable.
    valid_mask : xr.DataArray, optional
        A boolean mask used to optionally constrain the analysis area,
        with the same spatial dimensions as `satellite_ds`. For example,
        this could be a mask generated from a topo-bathy DEM, used to
        limit the analysis to likely intertidal pixels. Default is None,
        which will not apply a mask.
    ocean_mask : xr.DataArray, optional
        An optional mask identifying ocean pixels within the analysis
        area, with the same spatial dimensions as `satellite_ds`.
        If provided, this will be used to restrict the analysis to pixels
        that are directly connected to ocean waters. Defaults is None,
        which will not apply a mask.
    ndwi_thresh : float, optional
        A threshold value for the normalized difference water index
        (NDWI) above which pixels are considered water, by default 0.1.
    min_freq, max_freq : float, optional
        Minimum and maximum frequency of wetness required for a pixel to
        be included in the analysis, by default 0.01 and 0.99.
    min_correlation : float, optional
        Minimum correlation between water index and tide height required
        for a pixel to be included in the analysis, by default 0.15.
    windows_n : int, optional
        Number of rolling windows to iterate over in the per-pixel
        rolling median calculation, by default 100
    window_prop_tide : float, optional
        Proportion of the tide range to use for each window radius in
        the per-pixel rolling median calculation, by default 0.15
    correct_seasonality : bool, optional
        If True, remove any seasonal signal from the tide height data
        by subtracting monthly mean tide height from each value prior to
        correlation calculations. This can reduce false tide correlations
        in regions where tide heights correlate with seasonal changes in
        surface water. Note that seasonally corrected tides are only used
        to identify potentially tide influenced pixels - not for elevation
        modelling itself.
    max_workers : int, optional
        Maximum number of worker processes to use for parallel execution
        in the per-pixel rolling median calculation. Defaults to None,
        which uses built-in methods from `concurrent.futures` to
        determine workers.
    tide_model : str, optional
        The tide model or a list of models used to model tides, as
        supported by the `pyTMD` Python package. Options include:
        - "FES2014" (default; pre-configured on DEA Sandbox)
        - "TPXO9-atlas-v5"
        - "TPXO8-atlas"
        - "EOT20"
        - "HAMTIDE11"
        - "GOT4.10"
        - "ensemble" (experimental: combine all above into single ensemble)
    tide_model_dir : str, optional
        The directory containing tide model data files. Defaults to
        "/var/share/tide_models"; for more information about the
        directory structure, refer to `dea_tools.coastal.model_tides`.
    run_id : string, optional
        An optional string giving the name of the analysis; used to
        prefix log entries.
    log : logging.Logger, optional
        Logger object, by default None.

    Returns
    -------
    ds : xarray.Dataset
        A dataset containing intertidal elevation and
        confidence values for each pixel in the study area.
    ds_aux : xarray.Dataset
        A dataset containg auxiliary layers used for subsequent
        workflows and debugging. These include information about the
        frequency of inundation for each pixel, correlations between
        NDWI and tide height, the number of misclassified observations
        resulting from the modelled elevation value, and the intertidal
        candidate pixels passed to the elevation modelling code.
    tide_m : xarray.DataArray
        An xarray.DataArray object containing the modeled tide
        heights for each pixel in the study area.
    """

    # Set up logs if no log is passed in
    if log is None:
        log = configure_logging()

    # Use run ID name for logs if it exists
    run_id = "Processing" if run_id is None else run_id

    # Model tides into every pixel in the three-dimensional satellite
    # dataset (x by y by time). If `model` is "ensemble" this will model
    # tides by combining the best local tide models.
    log.info(f"{run_id}: Modelling tide heights for each pixel")
    tide_m, _ = pixel_tides_ensemble(
        ds=satellite_ds,
        ancillary_points="data/raw/tide_correlations_2017-2019.geojson",
        model=tide_model,
        directory=tide_model_dir,
    )

    # Set tide array pixels to nodata if the satellite data array pixels
    # contain nodata. This ensures that we ignore any tide observations
    # where we don't have matching satellite imagery
    log.info(
        f"{run_id}: Masking nodata and adding tide heights to satellite data array"
    )
    satellite_ds["tide_m"] = tide_m.where(
        ~satellite_ds.to_array().isel(variable=0).isnull().drop("variable")
    )

    # Flatten array from 3D (time, y, x) to 2D (time, z) and drop pixels
    # with no correlation with tide. This greatly improves processing
    # time by ensuring only a narrow strip of tidally influenced pixels
    # along the coast are analysed, rather than the entire study area.
    # (This step is later reversed using the `flat_to_ds` function)
    log.info(
        f"{run_id}: Flattening satellite data array and filtering to intertidal candidate pixels"
    )
    if valid_mask is not None:
        log.info(f"{run_id}: Applying valid data mask to constrain study area")
    flat_ds, freq, corr = ds_to_flat(
        satellite_ds,
        min_freq=min_freq,
        max_freq=max_freq,
        min_correlation=min_correlation,
        correct_seasonality=correct_seasonality,
        valid_mask=valid_mask,
    )

    # Calculate per-pixel rolling median.
    log.info(f"{run_id}: Running per-pixel rolling median")
    interval_ds = pixel_rolling_median(
        flat_ds,
        windows_n=windows_n,
        window_prop_tide=window_prop_tide,
        max_workers=max_workers,
    )

    # Model intertidal elevation
    log.info(f"{run_id}: Modelling intertidal elevation")
    flat_dem = pixel_dem(interval_ds, ndwi_thresh)

    # Model intertidal elevation uncertainty
    log.info(f"{run_id}: Modelling intertidal uncertainty")
    (
        elevation_low,
        elevation_high,
        elevation_uncertainty,
        misclassified,
    ) = pixel_uncertainty(flat_ds, flat_dem, ndwi_thresh)

    # Add uncertainty array to dataset
    # TODO: decide whether we want to also keep low and high bounds
    flat_dem["elevation_uncertainty"] = elevation_uncertainty

    # Combine QA layers with elevation layers. Using `xr.combine_by_coords`
    # is required because each of our QA layers have different lengths/
    # coordinates along the "z" dimension
    flat_combined = xr.combine_by_coords(
        [
            flat_dem,  # DEM data
            freq,  # Frequency
            corr,  # Correlation
        ],
    )

    # Unstack all layers back into their original spatial dimensions
    log.info(f"{run_id}: Unflattening data back to its original spatial dimensions")
    ds = flat_to_ds(flat_combined, satellite_ds)

    # Clean upper edge of intertidal zone in elevation layers
    # (likely to be inaccurate edge pixels)
    log.info(f"{run_id}: Cleaning inaccurate upper intertidal pixels")
    elevation_bands = [d for d in ds.data_vars if "elevation" in d]
    ds[elevation_bands] = clean_edge_pixels(ds[elevation_bands])

    # Mask out any non-ocean connected elevation pixels.
    # `~(ds.qa_ndwi_freq < min_freq)` ensures that nodata pixels are
    # treated as wet
    if ocean_mask is not None:
        log.info(f"{run_id}: Restricting outputs to ocean-connected waters")
        ocean_connected_mask = ocean_connection(
            ~(ds.qa_ndwi_freq < min_freq), ocean_mask
        )
        ds[elevation_bands] = ds[elevation_bands].where(ocean_connected_mask)

    # Return output data and tide height array
    log.info(f"{run_id}: Successfully completed intertidal elevation modelling")
    return ds, tide_m


@click.command()
@click.option(
    "--study_area",
    type=str,
    required=True,
    help="A string providing a GridSpec tile ID (e.g. in the form "
    "'x123y123') to run the analysis on.",
)
@click.option(
    "--start_date",
    type=str,
    required=True,
    help="The start date of satellite data to load from the "
    "datacube. This can be any date format accepted by datacube. "
    "For DEA Intertidal, this is set to provide a three year window "
    "centred over `label_date` below.",
)
@click.option(
    "--end_date",
    type=str,
    required=True,
    help="The end date of satellite data to load from the "
    "datacube. This can be any date format accepted by datacube. "
    "For DEA Intertidal, this is set to provide a three year window "
    "centred over `label_date` below.",
)
@click.option(
    "--label_date",
    type=str,
    required=True,
    help="The date used to label output arrays, and to use as the date "
    "assigned to the dataset when indexed into Datacube.",
)
@click.option(
    "--output_version",
    type=str,
    required=True,
    help="The version number to use for output files and metadata (e.g. " "'0.0.1').",
)
@click.option(
    "--output_dir",
    type=str,
    default="data/processed/",
    help="The directory/location to output data and metadata; supports "
    "both local disk and S3 locations. Defaults to 'data/processed/'.",
)
@click.option(
    "--product_maturity",
    type=str,
    default="provisional",
    help="Product maturity metadata to use for the output dataset. "
    "Defaults to 'provisional', can also be 'stable'.",
)
@click.option(
    "--dataset_maturity",
    type=str,
    default="final",
    help="Dataset maturity metadata to use for the output dataset. "
    "Defaults to 'final', can also be 'interim'.",
)
@click.option(
    "--resolution",
    type=int,
    default=10,
    help="The spatial resolution in metres used to load satellite "
    "data and produce intertidal outputs. Defaults to 10 metre "
    "Sentinel-2 resolution.",
)
@click.option(
    "--ndwi_thresh",
    type=float,
    default=0.1,
    help="NDWI threshold used to identify the transition from dry to "
    "wet in the intertidal elevation calculation. Defaults to 0.1, "
    "which typically captures this transition more reliably than 0.0.",
)
@click.option(
    "--min_freq",
    type=float,
    default=0.01,
    help="Minimum frequency of wetness required for a pixel to be "
    "included in the analysis, by default 0.01.",
)
@click.option(
    "--max_freq",
    type=float,
    default=0.99,
    help="Maximum frequency of wetness required for a pixel to be "
    "included in the analysis, by default 0.99.",
)
@click.option(
    "--min_correlation",
    type=float,
    default=0.15,
    help="Minimum correlation between water index and tide height "
    "required for a pixel to be included in the analysis, by default "
    "0.15.",
)
@click.option(
    "--windows_n",
    type=int,
    default=100,
    help="Number of rolling windows to iterate over in the per-pixel "
    "rolling median calculation, by default 100.",
)
@click.option(
    "--window_prop_tide",
    type=float,
    default=0.15,
    help="Proportion of the tide range to use for each window radius "
    "in the per-pixel rolling median calculation, by default 0.15.",
)
@click.option(
    "--correct_seasonality/--no-correct_seasonality",
    is_flag=True,
    default=False,
    help="If True, remove any seasonal signal from the tide height data "
    "by subtracting monthly mean tide height from each value prior to "
    "correlation calculations. This can reduce false tide correlations "
    "in regions where tide heights correlate with seasonal changes in "
    "surface water. Note that seasonally corrected tides are only used "
    "to identify potentially tide influenced pixels - not for elevation "
    "modelling itself.",
)
@click.option(
    "--tide_model",
    type=str,
    multiple=True,
    default=["FES2014"],
    help="The model used for tide modelling, as supported by the "
    "`pyTMD` Python package. Options include 'FES2014' (default), "
    "'TPXO9-atlas-v5', 'TPXO8-atlas-v1', 'EOT20', 'HAMTIDE11', 'GOT4.10'. ",
)
@click.option(
    "--tide_model_dir",
    type=str,
    default="/var/share/tide_models",
    help="The directory containing tide model data files. Defaults to "
    "'/var/share/tide_models'; for more information about the required "
    "directory structure, refer to `dea_tools.coastal.model_tides`.",
)
@click.option(
    "--modelled_freq",
    type=str,
    default="30min",
    help="The frequency at which to model tides across the entire "
    "analysis period as inputs to the exposure, LAT (lowest "
    "astronomical tide), HAT (highest astronomical tide), and "
    "spread/offset calculations. Defaults to '30min' which will "
    "generate a timestep every 30 minutes between 'start_date' and "
    "'end_date'.",
)
@click.option(
    "--exposure_offsets/--no-exposure_offsets",
    is_flag=True,
    default=True,
    help="Whether to run the Exposure and spread/offsets/tidelines "
    "steps of the Intertidal workflow. Defaults to True; can be set "
    "to False by passing `--no-exposure_offsets`.",
)
@click.option(
    "--aws_unsigned/--no-aws_unsigned",
    is_flag=True,
    default=True,
    help="Whether to sign AWS requests for S3 access. Defaults to "
    "True; can be set to False by passing `--no-aws_unsigned`.",
)
def intertidal_cli(
    study_area,
    start_date,
    end_date,
    label_date,
    output_version,
    output_dir,
    product_maturity,
    dataset_maturity,
    resolution,
    ndwi_thresh,
    min_freq,
    max_freq,
    min_correlation,
    windows_n,
    window_prop_tide,
    correct_seasonality,
    tide_model,
    tide_model_dir,
    modelled_freq,
    exposure_offsets,
    aws_unsigned,
):
    # Create a unique run ID for analysis based on input params and use
    # for logs
    input_params = locals()
    run_id = f"[{output_version}] [{label_date}] [{study_area}]"
    log = configure_logging(run_id)
    
    # Record params in logs
    log.info(f"{run_id}: Using parameters {input_params}")

    # Configure S3
    configure_s3_access(cloud_defaults=True, aws_unsigned=aws_unsigned)

    try:
        log.info(f"{run_id}: Loading satellite data")

        # Create local dask cluster to improve data load time
        client = create_local_dask_cluster(return_client=True)

        # Connect to datacube to load data
        dc = datacube.Datacube(app="Intertidal_CLI")

        # Use a custom polygon if in testing mode
        if study_area == "testing":
            log.info(f"{run_id}: Running in testing mode using custom study area")
            geom = BoundingBox(
                467510, -1665790, 468260, -1664840, crs="EPSG:3577"
            ).polygon
        else:
            geom = None

        # Load satellite data and dataset IDs for metadata
        satellite_ds, dss_s2, dss_ls = load_data(
            dc=dc,
            study_area=study_area,
            geom=geom,
            time_range=(start_date, end_date),
            resolution=resolution,
            crs="EPSG:3577",
            include_s2=True,
            include_ls=True,
            filter_gqa=True,
            max_cloudcover=90,
            skip_broken_datasets=True,
            dataset_maturity="final",
        )
        satellite_ds.load()

        # Load topobathy mask from GA's AusBathyTopo 250m 2023 Grid,
        # urban land use class mask from ABARES CLUM, and ocean mask
        # from geodata_coast_100k
        topobathy_mask = load_topobathy_mask(dc, satellite_ds.odc.geobox.compat)
        reclassified_aclum = load_aclum_mask(dc, satellite_ds.odc.geobox.compat)
        ocean_mask = load_ocean_mask(dc, satellite_ds.odc.geobox.compat)

        # Also load ancillary dataset IDs to use in metadata
        # (both layers are continental continental products with only
        # a single dataset, so no need for a spatial/temporal query)
        dss_ancillary = dc.find_datasets(
            product=["ga_ausbathytopo250m_2023", "abares_clum_2020"]
        )

        # Calculate elevation
        log.info(f"{run_id}: Calculating Intertidal Elevation")
        ds, tide_m = elevation(
            satellite_ds,
            valid_mask=topobathy_mask,
            ocean_mask=ocean_mask,
            ndwi_thresh=ndwi_thresh,
            min_freq=min_freq,
            max_freq=max_freq,
            min_correlation=min_correlation,
            windows_n=windows_n,
            window_prop_tide=window_prop_tide,
            correct_seasonality=correct_seasonality,
            tide_model=tide_model,
            tide_model_dir=tide_model_dir,
            run_id=run_id,
            log=log,
        )

        # # Calculate extents (to be included in next version)
        # log.info(f"{run_id}: Calculating Intertidal Extents")
        # ds["extents"] = extents(
        #     dem=ds.elevation,
        #     freq=ds.qa_ndwi_freq,
        #     corr=ds.qa_ndwi_corr,
        #     reclassified_aclum=reclassified_aclum,
        #     min_freq=min_freq,
        #     max_freq=max_freq,
        #     min_correlation=min_correlation,
        # )

        if exposure_offsets:
            log.info(f"{run_id}: Calculating Intertidal Exposure")

            # Select times used for exposure modelling
            all_times = pd.date_range(
                start=round_date_strings(start_date, round_type="start"),
                end=round_date_strings(end_date, round_type="end"),
                freq=modelled_freq,
            )

            # Calculate exposure
            ds["exposure"], tide_cq = exposure(
                dem=ds.elevation,
                times=all_times,
                tide_model=tide_model,
                tide_model_dir=tide_model_dir,
                run_id=run_id,
                log=log,
            )

            # Calculate spread, offsets and HAT/LAT/LOT/HOT
            log.info(f"{run_id}: Calculating spread, offset and HAT/LAT/LOT/HOT layers")
            (
                ds["ta_lat"],
                ds["ta_hat"],
                ds["ta_lot"],
                ds["ta_hot"],
                ds["ta_spread"],
                ds["ta_offset_low"],
                ds["ta_offset_high"],
            ) = bias_offset(
                tide_m=tide_m,
                tide_cq=tide_cq,
                lot_hot=True,
                lat_hat=True,
            )

        else:
            log.info(f"{run_id}: Skipping Exposure and spread/offsets calculation")

        # Prepare data for export
        ds["qa_ndwi_freq"] *= 100  # Convert frequency to %
        ds_prepared = prepare_for_export(ds)  # sets correct dtypes and nodata

        # Calculate additional tile-level tidal metadata attributes
        # (requires exposure/offsets to have been calculated)
        metadata_dict = tidal_metadata(ds) if exposure_offsets else None

        # Export data and metadata
        export_dataset_metadata(
            ds_prepared,
            year=label_date,
            study_area=study_area,
            output_location=output_dir,
            ls_lineage=dss_ls,
            s2_lineage=dss_s2,
            ancillary_lineage=dss_ancillary,
            dataset_version=output_version,
            product_maturity=product_maturity,
            dataset_maturity=dataset_maturity,
            additional_metadata=metadata_dict,
            run_id=run_id,
            log=log,
        )

        # Workflow completed; close Dask client
        client.close()
        log.info(f"{run_id}: Completed DEA Intertidal workflow")

    except Exception as e:
        log.exception(f"{run_id}: Failed to run process with error {e}")
        sys.exit(1)


if __name__ == "__main__":
    intertidal_cli()<|MERGE_RESOLUTION|>--- conflicted
+++ resolved
@@ -34,455 +34,7 @@
 from intertidal.tide_modelling import pixel_tides_ensemble
 from intertidal.extents import extents, ocean_connection
 from intertidal.exposure import exposure
-<<<<<<< HEAD
-from intertidal.tidal_bias_offset import bias_offset, tidal_offset_tidelines
-
-def extract_geobox(
-    study_area=None,
-    geom=None,
-    resolution=10,
-    crs="EPSG:3577",
-    tile_width=32000,
-    gridspec_origin_x=-2688000,
-    gridspec_origin_y=-5472000,
-):
-    """
-    Handles extraction of a GeoBox pixel grid from either a GridSpec
-    tile ID (in the form 'x143y56'), or a provided Geometry object.
-
-    If a tile ID string is passed to `study_area`, a GeoBox will be
-    extracted based on relevant GridSpec tile. If a custom Geometry
-    object is passed using `geom`, it will be converted to a GeoBox.
-
-    (Either `study_area` or `geom` is required; `geom` will override
-    `study_area` if provided).
-
-    Parameters
-    ----------
-    study_area : str, optional
-        Tile ID string to process. This should be the ID of a GridSpec
-        analysis tile in the format "x143y56". If `geom` is provided,
-        this will have no effect.
-    geom : Geometry, optional
-        A datacube Geometry object defining a custom spatial extent of
-        interest. If `geom` is provided, this will overrule any study
-        area ID passed to `study_area` and will be returned as-is.
-    resolution : int, optional
-        The desired resolution of the GeoBox grid, in units of the
-        coordinate reference system (CRS). Defaults to 10.
-    crs : str, optional
-        The coordinate reference system (CRS) to use for the GeoBox.
-        Defaults to "EPSG:3577".
-    tile_width : int, optional
-        The width of a GridSpec tile, in units of the coordinate
-        reference system (CRS). Defaults to 32000 metres.
-    gridspec_origin_x : int, optional
-        The x-coordinate of the origin (bottom-left corner) of the
-        GridSpec tile grid. Defaults to -2688000.
-    gridspec_origin_y : int, optional
-        The y-coordinate of the origin (bottom-left corner) of the
-        GridSpec tile grid. Defaults to -5472000.
-
-    Returns
-    -------
-    geobox : odc.geo.geobox.GeoBox
-        A GeoBox defining the pixel grid to use to load data (defining
-        the CRS, resolution, shape and extent of the study area).
-    """
-
-    def _id_to_tuple(id_str):
-        """
-        Converts a tile ID in form 'x143y56' to a ix, iy tuple so it
-        can be passed to a GridSpec (e.g. `gs[ix, iy]`)
-        """
-        try:
-            ix, iy = id_str.replace("x", "").split("y")
-            return int(ix), int(iy)
-        except ValueError:
-            raise ValueError(
-                "Supplied study area ID is not in the form 'x143y56'. If "
-                "you meant to provide an ID matching a feature from a "
-                "custom vector file, make sure you run the 'Optional: "
-                "load study area from vector file' notebook cell."
-            )
-
-    # List of valid input geometry types (from `odc-geo` or `datacube-core`)
-    GEOM_TYPES = (odc.geo.geom.Geometry, datacube.utils.geometry._base.Geometry)
-
-    # Either `study_area` or `geom` must be provided
-    if study_area is None and geom is None:
-        raise ValueError(
-            "Please provide either a study area ID (using `study_area`), "
-            "or a datacube Geometry object (using `geom`)."
-        )
-
-    # If custom geom is provided, verify it is a geometry
-    elif geom is not None and not isinstance(geom, GEOM_TYPES):
-        raise ValueError(
-            "Unsupported input type for `geom`; please provide a "
-            "datacube Geometry object."
-        )
-
-    # Otherwise, extract GeoBox from geometry
-    elif geom is not None and isinstance(geom, GEOM_TYPES):
-        geobox = GeoBox.from_geopolygon(geom, crs=crs, resolution=resolution)
-
-    # If no custom geom provided, load tile from GridSpec tile grid
-    elif geom is None:
-        # Verify that resolution fits evenly inside tile width
-        if tile_width % resolution != 0:
-            raise ValueError(
-                "Ensure that `resolution` divides into `tile_width` evenly."
-            )
-
-        # Calculate tile pixels
-        n_pixels = tile_width / resolution
-
-        # Create GridSpec tile grid
-        gs = GridSpec(
-            crs=crs,
-            resolution=resolution,
-            tile_shape=(n_pixels, n_pixels),
-            origin=xy_(gridspec_origin_x, gridspec_origin_y),
-        )
-
-        # Extract GeoBox from GridSpec
-        geobox = gs[_id_to_tuple(study_area)]
-
-    return geobox
-
-
-def load_data(
-    dc,
-    study_area=None,
-    geom=None,
-    time_range=("2019", "2021"),
-    resolution=10,
-    crs="EPSG:3577",
-    include_s2=True,
-    include_ls=True,
-    filter_gqa=True,
-    max_cloudcover=90,
-    ndwi=True,
-    mask_sunglint=None,
-    dask_chunks=None,
-    dtype="float32",
-    log=None,
-    **query,
-):
-    """
-    Loads cloud-masked Sentinel-2 and Landsat satellite data for a given
-    study area/geom and time range.
-
-    Supports optionally converting to Normalised Difference Water Index
-    and masking sunglinted pixels.
-
-    Parameters
-    ----------
-    dc : datacube.Datacube()
-        A datacube instance to load data from.
-    study_area : str, optional
-        Tile ID string to process. This should be the ID of a GridSpec
-        analysis tile in the format "x143y56". If `geom` is provided,
-        this will have no effect.
-    geom : Geometry, optional
-        A datacube Geometry object defining a custom spatial extent of
-        interest. If `geom` is provided, this will overrule any study
-        area ID passed to `study_area` and will be returned as-is.
-    time_range : tuple, optional
-        A tuple containing the start and end date for the time range of
-        interest, in the format (start_date, end_date). The default is
-        ("2019", "2021").
-    resolution : int or float, optional
-        The spatial resolution (in metres) to load data at. The default
-        is 10.
-    crs : str, optional
-        The coordinate reference system (CRS) to project data into. The
-        default is Australian Albers "EPSG:3577".
-    include_s2 : bool, optional
-        Whether to load Sentinel-2 data.
-    include_ls : bool, optional
-        Whether to load Landsat data.
-    filter_gqa : bool, optional
-        Whether or not to filter Sentinel-2 data using the GQA filter.
-        Defaults to True.
-    max_cloudcover : float, optional
-        The maximum cloud cover metadata value used to load data.
-        Defaults to 90 (i.e. 90% cloud cover).
-    ndwi : bool, optional
-        Whether to convert spectral bands to Normalised Difference Water
-        Index values before returning them. Note that this must be set
-        to True if both `include_s2` and `include_ls` are True.
-    mask_sunglint : int, optional
-        EXPERIMENTAL: Whether to mask out pixels that are likely to be
-        affected by sunglint using glint angles. Low glint angles
-        (e.g. < 20) often correspond with sunglint. Defaults to None;
-        set to e.g. "20" to mask out all pixels with a glint angle of
-        less than 20.
-    dask_chunks : dict, optional
-        Optional custom Dask chunks to load data with. Defaults to None,
-        which will use '{"x": 1600, "y": 1600}'.
-    dtype : str, optional
-        Desired data type for output data. Valid values are "int16"
-        (default) and "float32". If `ndwi=True`, then "float32" will be
-        used regardless of what is set here (as nodata values must be
-        set to 'NaN' before calculating NDWI).
-    **query :
-        Optional datacube.load keyword argument parameters used to
-        query data.
-
-    Returns
-    -------
-    satellite_ds : xarray.Dataset
-        An xarray dataset containing the loaded Landsat or Sentinel-2
-        data.
-    """
-
-    # Set spectral bands to load
-    s2_spectral_bands = [
-        "nbart_blue",
-        "nbart_green",
-        "nbart_red",
-        "nbart_red_edge_1",
-        "nbart_red_edge_2",
-        "nbart_red_edge_3",
-        "nbart_nir_1",
-        "nbart_nir_2",
-        "nbart_swir_2",
-        "nbart_swir_3",
-    ]
-    ls_spectral_bands = [
-        "nbart_blue",
-        "nbart_green",
-        "nbart_red",
-        "nbart_nir",
-        "nbart_swir_1",
-        "nbart_swir_2",
-    ]
-
-    # Set masking bands to load
-    s2_masking_bands = ["oa_s2cloudless_mask", "oa_nbart_contiguity"]
-    ls_masking_bands = ["oa_fmask", "oa_nbart_contiguity"]
-
-    # Set sunglint bands to load
-    if mask_sunglint is not None:
-        sunglint_bands = [
-            "oa_solar_zenith",
-            "oa_solar_azimuth",
-            "oa_satellite_azimuth",
-            "oa_satellite_view",
-        ]
-    else:
-        sunglint_bands = []
-
-    # Load study area, defined as a GeoBox pixel grid
-    geobox = extract_geobox(
-        study_area=study_area, geom=geom, resolution=resolution, crs=crs
-    )
-
-    # Set up query params
-    query_params = {
-        "like": geobox.compat,  # Load into the exact GeoBox pixel grid
-        "time": time_range,
-        **query,  # Optional additional query parameters
-    }
-
-    # Set up load params
-    load_params = {
-        "group_by": "solar_day",
-        "dask_chunks": {"x": 1600, "y": 1600} if dask_chunks is None else dask_chunks,
-        "resampling": {
-            "*": "cubic",
-            "oa_fmask": "nearest",
-            "oa_s2cloudless_mask": "nearest",
-        },
-    }
-
-    # Optionally add GQA
-    # TODO: Remove once Sentinel-2 GQA issue is resolved
-    if filter_gqa:
-        query_params["gqa_iterative_mean_xy"] = (0, 1)
-
-    # Output data
-    data_list = []
-
-    # If Sentinel-2 data is requested
-    if include_s2:
-        ds_s2 = dc.load(
-            product=["ga_s2am_ard_3", "ga_s2bm_ard_3"],
-            measurements=s2_spectral_bands + s2_masking_bands + sunglint_bands,
-            s2cloudless_cloud=(0, max_cloudcover),
-            **query_params,
-            **load_params,
-        )
-
-        # Create cloud mask, treating nodata and clouds as bad pixels
-        cloud_mask = enum_to_bool(
-            mask=ds_s2.oa_s2cloudless_mask, categories=["nodata", "cloud"]
-        )
-
-        # Identify non-contiguous pixels
-        noncontiguous_mask = enum_to_bool(ds_s2.oa_nbart_contiguity, categories=[False])
-
-        # Set cloud mask and non-contiguous pixels to nodata
-        combined_mask = cloud_mask | noncontiguous_mask
-        ds_s2 = erase_bad(
-            x=ds_s2[s2_spectral_bands + sunglint_bands], where=combined_mask
-        )
-
-        # Optionally, apply sunglint mask
-        if mask_sunglint is not None:
-            # Calculate glint angle
-            glint_array = glint_angle(
-                solar_azimuth=ds_s2.oa_solar_azimuth,
-                solar_zenith=ds_s2.oa_solar_zenith,
-                view_azimuth=ds_s2.oa_satellite_azimuth,
-                view_zenith=ds_s2.oa_satellite_view,
-            )
-
-            # Apply glint angle threshold and set affected pixels to nodata
-            glint_mask = glint_array > mask_sunglint
-            ds_s2 = keep_good_only(x=ds_s2[s2_spectral_bands], where=glint_mask)
-
-        # Optionally convert to float, setting all nodata pixels to `np.nan`
-        # (required for NDWI, so will be applied even if `dtype="int16"`)
-        if (dtype == "float32") or ndwi:
-            ds_s2 = to_f32(ds_s2)
-
-        # Convert to NDWI
-        if ndwi:
-            # Calculate NDWI
-            ds_s2["ndwi"] = (ds_s2.nbart_green - ds_s2.nbart_nir_1) / (
-                ds_s2.nbart_green + ds_s2.nbart_nir_1
-            )
-            data_list.append(ds_s2[["ndwi"]])
-        else:
-            data_list.append(ds_s2)
-
-    # If Landsat data is requested
-    if include_ls:
-        ds_ls = dc.load(
-            product=[
-                "ga_ls5t_ard_3",
-                "ga_ls7e_ard_3",
-                "ga_ls8c_ard_3",
-                "ga_ls9c_ard_3",
-            ],
-            measurements=ls_spectral_bands + ls_masking_bands + sunglint_bands,
-            cloud_cover=(0, max_cloudcover),
-            **query_params,
-            **load_params,
-        )
-
-        # First, we identify all bad pixels: nodata, cloud and shadow.
-        # We then apply morphological opening to clean up narrow false
-        # positive clouds (e.g. bright sandy beaches). By including
-        # nodata, we make sure that small areas of cloud next to Landsat
-        # 7 SLC-off nodata gaps are not accidently removed (at the cost
-        # of not being able to clean false positives next to SLC-off gaps)
-        bad_data = enum_to_bool(
-            ds_ls.oa_fmask, categories=["nodata", "cloud", "shadow"]
-        )
-        bad_data_cleaned = mask_cleanup(bad_data, mask_filters=[("opening", 5)])
-
-        # We now dilate ONLY pixels in our cleaned bad data dask that
-        # are outside of our iriginal nodata pixels. This ensures that
-        # Landsat 7 SLC-off nodata stripes are not also dilated.
-        nodata_mask = enum_to_bool(ds_ls.oa_fmask, categories=["nodata"])
-        bad_data_mask = mask_cleanup(
-            mask=bad_data_cleaned & ~nodata_mask,
-            mask_filters=[("dilation", 5)],
-        )
-
-        # Identify non-contiguous pixels
-        noncontiguous_mask = enum_to_bool(ds_ls.oa_nbart_contiguity, categories=[False])
-
-        # Set cleaned bad pixels and non-contiguous pixels to nodata
-        combined_mask = bad_data_mask | noncontiguous_mask
-        ds_ls = erase_bad(ds_ls[ls_spectral_bands + sunglint_bands], combined_mask)
-
-        # Optionally, apply sunglint mask
-        if mask_sunglint is not None:
-            # Calculate glint angle
-            glint_array = glint_angle(
-                solar_azimuth=ds_ls.oa_solar_azimuth,
-                solar_zenith=ds_ls.oa_solar_zenith,
-                view_azimuth=ds_ls.oa_satellite_azimuth,
-                view_zenith=ds_ls.oa_satellite_view,
-            )
-
-            # Apply glint angle threshold and set affected pixels to nodata
-            glint_mask = glint_array > mask_sunglint
-            ds_ls = keep_good_only(x=ds_ls[ls_spectral_bands], where=glint_mask)
-
-        # Optionally convert to float, setting all nodata pixels to `np.nan`
-        # (required for NDWI, so will be applied even if `dtype="int16"`)
-        if (dtype == "float32") or ndwi:
-            ds_ls = to_f32(ds_ls)
-
-        # Convert to NDWI
-        if ndwi:
-            # Calculate NDWI
-            ds_ls["ndwi"] = (ds_ls.nbart_green - ds_ls.nbart_nir) / (
-                ds_ls.nbart_green + ds_ls.nbart_nir
-            )
-            data_list.append(ds_ls[["ndwi"]])
-        else:
-            data_list.append(ds_ls)
-
-    # Combine into a single ds, sort and drop no longer needed bands
-    satellite_ds = xr.concat(data_list, dim="time").sortby("time")
-
-    return satellite_ds
-
-
-def load_topobathy(
-    dc,
-    satellite_ds,
-    product="ga_multi_ausbath_0",
-    resampling="bilinear",
-    mask_invalid=True,
-):
-    """
-    Loads a topo-bathymetric DEM for the extents of the loaded satellite
-    data. This is used as a coarse mask to constrain the analysis to the
-    coastal zone, improving run time and reducing clear false positives.
-
-    Parameters
-    ----------
-    dc : Datacube
-        A Datacube instance for loading data.
-    satellite_ds : ndarray
-        The loaded satellite data, used to obtain the spatial extents
-        of the data.
-    product : str, optional
-        The name of the topo-bathymetric DEM product to load from the
-        datacube. Defaults to "ga_multi_ausbath_0".
-    resampling : str, optional
-        The resampling method to use, by default "bilinear".
-    mask_invalid : bool, optional
-        Whether to mask invalid/nodata values in the array by setting
-        them to NaN, by default True.
-
-    Returns
-    -------
-    topobathy_ds : xarray.Dataset
-        The loaded topo-bathymetric DEM.
-    """
-    from datacube.utils.masking import mask_invalid_data
-
-    topobathy_ds = dc.load(
-        product=product, like=satellite_ds.odc.geobox.compat, resampling=resampling
-    ).squeeze("time")
-
-    # Mask invalid data
-    if mask_invalid:
-        topobathy_ds = mask_invalid_data(topobathy_ds)
-
-    return topobathy_ds
-=======
 from intertidal.tidal_bias_offset import bias_offset
->>>>>>> 331aac14
 
 
 def ds_to_flat(
