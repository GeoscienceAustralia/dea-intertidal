import sys
import numpy as np
import pandas as pd
import xarray as xr
import geopandas as gpd
from glob import glob
import matplotlib.pyplot as plt
from concurrent.futures import ProcessPoolExecutor
from tqdm import tqdm
from itertools import repeat
import click

import datacube
import odc.geo.xr
from odc.algo import mask_cleanup
from datacube.utils.geometry import Geometry
from datacube.utils.aws import configure_s3_access

from dea_tools.coastal import pixel_tides
from dea_tools.dask import create_local_dask_cluster

from intertidal.utils import (
    load_config,
    configure_logging,
    round_date_strings,
    export_intertidal_rasters,
)
from intertidal.extents import extents
from intertidal.exposure import exposure
from intertidal.tidal_bias_offset import bias_offset
from intertidal.tidelines import tidal_offset_tidelines


def load_data(
    dc,
    geom,
    time_range=("2019", "2021"),
    resolution=10,
    crs="EPSG:3577",
    s2_prod="s2_nbart_ndwi",
    ls_prod="ls_nbart_ndwi",
    config_path="configs/dea_virtual_product_landsat_s2.yaml",
    filter_gqa=True,
):
    """
    Load cloud-masked Landsat and Sentinel-2 NDWI data for a given
    spatial and temporal extent.

    Parameters
    ----------
    dc : Datacube
        A datacube instance connected to a database.
    geom : Geometry object from datacube.utils.geometry
        A geometry object from `datacube.utils.geometry` that defines
        the spatial extent of interest.
    time_range : tuple, optional
        A tuple containing the start and end date for the time range of
        interest, in the format (start_date, end_date). The default is
        ("2019", "2021").
    resolution : int or float, optional
        The spatial resolution (in metres) to load data at. The default
        is 10.
    crs : str, optional
        The coordinate reference system (CRS) to project data into. The
        default is Australian Albers "EPSG:3577".
    s2_prod : str, optional
        The name of the virtual product to use for Sentinel-2 data. The
        default is "s2_nbart_ndwi".
    ls_prod : str, optional
        The name of the virtual product to use for Landsat data. The
        default is "ls_nbart_ndwi".
    config_path : str, optional
        The path to the virtual product configuration file. The default is
        "configs/dea_virtual_product_landsat_s2.yaml".
    filter_gqa : bool, optional
        Whether or not to filter Sentinel-2 data using the GQA filter.
        The default is True.

    Returns
    -------
    satellite_ds : xarray.Dataset
        An xarray dataset containing the loaded Landsat and Sentinel-2
        data, converted to NDWI with cloud masking applied.
    """

    from datacube.virtual import catalog_from_file
    from datacube.utils.masking import mask_invalid_data
    from datacube.utils.geometry import GeoBox, Geometry

    # Load in virtual product catalogue
    catalog = catalog_from_file(config_path)

    # Create the 'query' dictionary object
    query_params = {
        "geopolygon": geom,
        "time": time_range,
        "resolution": (-resolution, resolution),
        "output_crs": crs,
        "dask_chunks": {"time": 1, "x": 2048, "y": 2048},
        "resampling": {
            "*": "cubic",
            "oa_nbart_contiguity": "nearest",
            "oa_fmask": "nearest",
            "oa_s2cloudless_mask": "nearest",
        },
    }

    # Optionally add GQA
    # TODO: Remove once Sentinel-2 GQA issue is resolved
    if filter_gqa:
        query_params["gqa_iterative_mean_xy"] = (0, 1)

    # Output list
    data_list = []

    # If Sentinel-2 data is requested
    if s2_prod is not None:
        # Load Sentinel-2 data
        product = catalog[s2_prod]
        s2_ds = product.load(dc, **query_params)

        # Apply cloud mask and contiguity mask
        s2_ds_masked = s2_ds.where(s2_ds.cloud_mask == 1 & s2_ds.contiguity)
        data_list.append(s2_ds_masked)

    # If Landsat data is requested
    if ls_prod is not None:
        # Load Landsat data
        product = catalog[ls_prod]
        ls_ds = product.load(dc, **query_params)

        # Clean cloud mask by applying morphological closing to all
        # valid (non cloud, shadow or nodata) pixels. This removes
        # long, narrow features like false positives over bright beaches.
        good_data_cleaned = mask_cleanup(
            mask=ls_ds.cloud_mask.isin([1, 4, 5]),
            mask_filters=[("closing", 5)],
        )

        # Dilate cloud and shadow. To ensure that nodata areas (e.g.
        # Landsat 7 SLC off stripes) are not also dilated, only dilate
        # mask pixels (e.g. values 0 in `good_data_cleaned`) that are
        # outside of the original nodata pixels (e.g. not 0 in
        # `ls_ds.cloud_mask`)
        good_data_mask = mask_cleanup(
            mask=(good_data_cleaned == 0) & (ls_ds.cloud_mask != 0),
            mask_filters=[("dilation", 5)],
        )

        # Apply cloud mask and contiguity mask
        ls_ds_masked = ls_ds.where(~good_data_mask & ls_ds.contiguity)
        data_list.append(ls_ds_masked)

    # Combine into a single ds, sort and drop no longer needed bands
    satellite_ds = (
        xr.concat(data_list, dim="time")
        .sortby("time")
        .drop(["cloud_mask", "contiguity"])
    )
    return satellite_ds


def ds_to_flat(
    satellite_ds,
    ndwi_thresh=0.1,
    index="ndwi",
    min_freq=0.01,
    max_freq=0.99,
    min_correlation=0.2,
):
    """
    Flattens a three-dimensional array (x, y, time) to a two-dimensional
    array (time, z) by selecting only pixels with positive correlations
    between water observations and tide height. This greatly improves
    processing time by ensuring only a narrow strip of pixels along the
    coastline are analysed, rather than the entire x * y array.
    The x and y dimensions are stacked into a single dimension (z)

    Parameters
    ----------
    satellite_ds : xr.Dataset
        Three-dimensional (x, y, time) xarray dataset with variable
        "tide_m" and a water index variable as provided by `index`.
    ndwi_thresh : float, optional
        Threshold for NDWI index used to identify wet or dry pixels.
        Default is 0.1.
    index : str, optional
        Name of the water index variable. Default is "ndwi".
    min_freq : float, optional
        Minimum frequency of wetness required for a pixel to be included
        in the output. Default is 0.01.
    max_freq : float, optional
        Maximum frequency of wetness required for a pixel to be included
        in the output. Default is 0.99.
    min_correlation : float, optional
        Minimum correlation between water index values and tide height
        required for a pixel to be included in the output. Default is
        0.2.

    Returns
    -------
    ds_flat : xr.Dataset
        Two-dimensional xarray dataset with dimensions (time, z)
    freq : xr.DataArray
        Frequency of wetness for each pixel.
    good_mask : xr.DataArray
        Boolean mask indicating which pixels meet the inclusion criteria.
    """

    # Calculate frequency of wet per pixel, then threshold
    # to exclude always wet and always dry
    freq = (
        (satellite_ds[index] > ndwi_thresh)
        .where(~satellite_ds[index].isnull())
        .mean(dim="time")
        .drop_vars("variable")
    )
    good_mask = (freq >= min_freq) & (freq <= max_freq)

    # Flatten to 1D
    ds_flat = satellite_ds.stack(z=("x", "y")).where(
        good_mask.stack(z=("x", "y")), drop=True
    )

    # Calculate correlations, and keep only pixels with positive
    # correlations between water observations and tide height
    correlations = xr.corr(ds_flat[index] > ndwi_thresh, ds_flat.tide_m, dim="time")
    ds_flat = ds_flat.where(correlations > min_correlation, drop=True)
    
#     ## Preparation for extents workflow
#     correlations3D = correlations.unstack("z").reindex_like(ds).transpose("y", "x")
#     ds['freq_corr'] = freq.where(correlations3D > min_freq, drop=True)
    
#         ## Testing
#     ds['correlations3D'] = correlations3D
    ds['freq'] = freq

    print(
        f"Reducing analysed pixels from {freq.count().item()} to {len(ds_flat.z)} ({len(ds_flat.z) * 100 / freq.count().item():.2f}%)"
    )
    return ds_flat, freq, good_mask, ds


def rolling_tide_window(
    i,
    ds_flat,
    window_spacing,
    window_radius,
    tide_min,
    statistic="median",
):
    """
    Filter observations from a flattened array that fall within a
    specific tide window, and summarise these values using a given
    statistic (median, mean, or quantile).

    This is used to smooth NDWI values along the tide dimension so that
    we can more easily identify the transition from dry to wet pixels
    with increasing tide height.

    Parameters
    ----------
    i : int
        Index of the current window.
    ds_flat : xarray.Dataset
        Input dataset with tide observations (tide_m) as a dimension.
    window_spacing : float
        Provides the spacing of each rolling window interval in tide
        units (e.g. metres).
    window_radius : float
        Provides the radius/width of each rolling window in tide units
        (e.g. metres).
    tide_min : float
        Bottom edge of the rolling window in tide units (e.g. metres).
    statistic : str, optional
        Statistic to apply on the values within each window. One of
        ["median", "mean", "quantile"]. Default is "median".

    Returns
    -------
    xarray.Dataset
        Aggregated dataset of the selected statistic and additional
        information on the window. The returned dataset includes:
        - ndwi: the aggregated NDWI values within the window.
        - ndwi_std: the standard deviation of the NDWI values within the window.
        - ndwi_count: the number of valid NDWI values within the window.

    """

    # Set min and max thresholds to filter dataset
    thresh_centre = tide_min + (i * window_spacing)
    thresh_min = thresh_centre - window_radius
    thresh_max = thresh_centre + window_radius

    # Filter dataset
    masked_ds = ds_flat.where(
        (ds_flat.tide_m >= thresh_min) & (ds_flat.tide_m <= thresh_max)
    )

    # Apply median or quantile
    if statistic == "quantile":
        ds_agg = xr_quantile(src=masked_ds, quantiles=[0.1, 0.5, 0.9], nodata=np.nan)
    elif statistic == "median":
        ds_agg = masked_ds.median(dim="time")  # .expand_dims(quantile=[0.5])
    elif statistic == "mean":
        ds_agg = masked_ds.mean(dim="time")  # .expand_dims(quantile=[0.5])

    # Add standard deviation
    ds_agg["ndwi_std"] = masked_ds.ndwi.std(dim="time")
    ds_agg["ndwi_count"] = (~masked_ds.ndwi.isnull()).sum(dim="time")

    return ds_agg


def pixel_rolling_median(ds_flat, windows_n=100, window_prop_tide=0.15, max_workers=64):
    """
    Calculate rolling medians for each pixel in an xarray.Dataset from
    low to high tide, using a set number of rolling windows (defined
    by `windows_n`) with radius determined by the proportion of the tide
    range specified by `window_prop_tide`.

    Parameters
    ----------
    ds_flat : xarray.Dataset
        A flattened two dimensional (time, z) xr.Dataset containing
        variables "ndwi" and "tide_height", as produced by the
        `ds_to_flat` function
    windows_n : int, optional
        Number of rolling windows to iterate over, by default 100
    window_prop_tide : float, optional
        Proportion of the tide range to use for each window radius,
        by default 0.15
    max_workers : int, optional
        Maximum number of worker processes to use for parallel
        execution, by default 64

    Returns
    -------
    xarray.Dataset
        An two dimensional (interval, z) xarray.Dataset containing the
        rolling median for each pixel from low to high tide.
    """

    # First obtain some required statistics on the satellite-observed
    # min, max and tide range per pixel
    tide_max = ds_flat.tide_m.max(dim="time")
    tide_min = ds_flat.tide_m.min(dim="time")
    tide_range = tide_max - tide_min

    # To conduct a pixel-wise rolling median, we first need to calculate
    # some statistics on the tides observed for each individual pixel in
    # the study area. These are then used to calculate rolling windows
    # that are unique/tailored for the tidal regime of each pixel:
    #
    #     - window_radius_tide: Provides the radius/width of each
    #       rolling window in tide units (e.g. metres).
    #     - window_spacing_tide: Provides the spacing of each rolling
    #       window interval in tide units (e.g. metres)
    #     - window_offset: Ensures that analysis covers the entire tide
    #       range by starting the first rolling window beneath the
    #       lowest tide, and finishing the final rolling window after
    #       the highest tide
    #
    window_radius_tide = tide_range * window_prop_tide
    window_spacing_tide = tide_range / windows_n
    window_offset = int((windows_n * window_prop_tide) / 2.0)

    # Parallelise pixel-based rolling median using `concurrent.futures`
    with ProcessPoolExecutor(max_workers=max_workers) as executor:
        # Create rolling intervals to iterate over
        rolling_intervals = range(-window_offset, windows_n + window_offset)

        # Place itervals in a iterable along with params for each call
        to_iterate = (
            rolling_intervals,
            *(
                repeat(i, len(rolling_intervals))
                for i in [ds_flat, window_spacing_tide, window_radius_tide, tide_min]
            ),
        )

        # Apply func in parallel
        out_list = list(
            tqdm(
                executor.map(rolling_tide_window, *to_iterate),
                total=len(list(rolling_intervals)),
            )
        )

    # Combine to match the shape of the original dataset, then sort from
    # low to high tide
    interval_ds = xr.concat(out_list, dim="interval").sortby(["interval", "x", "y"])

    return interval_ds


def pixel_dem(interval_ds, satellite_ds, ndwi_thresh):
    """
    Calculates a digital elevation model (DEM) and measures of confidence
    for a given area based on satellite imagery and tide data. Elevation
    is calculated by identifying the max tide per pixel where
    NDWI == land.

    Parameters
    ----------
    interval_ds : xarray.Dataset
        A flattened 2D xarray Dataset containing the rolling median for
        each pixel from low to high tide for the given area, with
        variables 'tide_m', 'ndwi', and 'ndwi_std'.
    satellite_ds : xarray.Dataset
        An xarray Dataset containing the original satellite data for the
        given area, used to reshape the 2D `interval_ds` back to 3D.
    ndwi_thresh : float
        A threshold value for the normalized difference water index
        (NDWI), above which pixels are considered water. Defaults to
        0.1, which appears to more reliably capture the transition from
        dry to wet pixels than 0.0.

    Returns
    -------
    xarray.Dataset
        An xarray Dataset containing the DEM for the given area, with
        variables 'elevation_low', 'elevation', 'elevation_high', and
        'elevation_confidence'.

    Notes
    -----
    This function additionally applies a rolling median to smooth the
    interval data before identifying the max tide per pixel where
    NDWI == land. This produces a cleaner and less noisy output.
    """

    # Use standard deviation as measure of confidence
    confidence = interval_ds.ndwi_std

    # Smooth using a rolling mean
    smoothed_ds = interval_ds.rolling(interval=20, center=False, min_periods=1).mean()

    # Outputs
    output_list = []

    # Export DEM for rolling median and half a standard deviation either side
    for q in [-0.5, 0, 0.5]:
        suffix = {-0.5: "elevation_low", 0: "elevation", 0.5: "elevation_high"}[q]
        print(f"Processing {suffix}")

        # Identify the max tide per pixel where NDWI == land
        tide_dry = (smoothed_ds.tide_m + (confidence * q)).where(
            smoothed_ds.ndwi <= ndwi_thresh
        )
        tide_thresh = tide_dry.max(dim="interval")
        tide_max = smoothed_ds.tide_m.max(dim="interval")

        # Remove any pixel where tides max out (i.e. always land), and
        # unstack back to 3D (x, y, time) array
        always_dry = tide_thresh >= tide_max
        dem = tide_thresh.where(~always_dry)
        dem = dem.unstack("z").reindex_like(satellite_ds).transpose("y", "x")

        # Add name and add outputs to list
        dem = dem.rename(suffix)
        output_list.append(dem)

    # Merge into a single xarray.Dataset
    ds = xr.merge(output_list).drop("variable")

    # Subtract low from high DEM to get a single confidence layer
    # Note: This may produce unexpected results at the top and bottom
    # of the intertidal zone, as the low and high DEMs may not be
    # currently be properly masked to remove always wet/dry terrain
<<<<<<< HEAD
    dem_ds['confidence'] = (dem_ds.dem_high - dem_ds.dem_low)
    
    # # Export as GeoTIFFs
    # if export_geotiff:
    #     print(f"\nExporting GeoTIFF files to 'data/interim/pixel_{fname}_....tif'")
    #     dem_ds.map(
    #         lambda x: x.odc.write_cog(
    #             fname=f"data/interim/pixel_{fname}_{x.name}.tif", overwrite=True
    #         )
    #     )    
    
    # Merge dem_ds into ds
    ds = ds.merge(dem_ds)
    
    return ds #dem_ds


def elevation(study_area,
              start_year=2020,
              end_year=2022,
              resolution=10,
              crs="EPSG:3577",
              ndwi_thresh=0.1,
              include_s2=True,
              include_ls=True,
              filter_gqa=False,
              config_path='configs/dea_intertidal_config.yaml',
              log=None):
    
=======
    ds["elevation_confidence"] = ds.elevation_high - ds.elevation_low

    return ds


def elevation(
    study_area,
    start_date="2020",
    end_date="2022",
    resolution=10,
    crs="EPSG:3577",
    ndwi_thresh=0.1,
    include_s2=True,
    include_ls=True,
    filter_gqa=False,
    config_path="configs/dea_intertidal_config.yaml",
    log=None,
):
    """
    Calculates DEA Intertidal Elevation using satellite imagery and
    tidal modeling.

    Parameters
    ----------
    study_area : int or str or Geometry
        Study area polygon represented as either the ID of a tile grid
        cell, or a Geometry object.
    start_date : str, optional
        Start date of data to load (inclusive), by default '2020'. Can
        be any string supported by datacube (e.g. '2020-01-01')
    end_date : str, optional
        End date of data to load (inclusive), by default '2022'. Can
        be any string supported by datacube (e.g. '2022-12-31')
    resolution : int, optional
        Pixel size in meters, by default 10.
    crs : str, optional
        Coordinate reference system, by default "EPSG:3577".
    ndwi_thresh : float, optional
        A threshold value for the normalized difference water index
        (NDWI) above which pixels are considered water, by default 0.1.
    include_s2 : bool, optional
        Whether to include Sentinel-2 data, by default True.
    include_ls : bool, optional
        Whether to include Landsat data, by default True.
    filter_gqa : bool, optional
        Whether to apply the GQA filter to the dataset, by default False.
    config_path : str, optional
        Path to the configuration file, by default
        "configs/dea_intertidal_config.yaml".
    log : logging.Logger, optional
        Logger object, by default None.

    Returns
    -------
    ds : xarray.Dataset
        xarray.Dataset object containing intertidal elevation and
        confidence values for each pixel in the study area.
    freq : xarray.DataArray
        The frequency layer summarising how frequently a pixel was
        wet across the time series.
    tide_m : xarray.DataArray
        An xarray.DataArray object containing the modeled tide
        heights for each pixel in the study area.
    """

>>>>>>> 50289c54
    if log is None:
        log = configure_logging()

    # Create local dask cluster to improve data load time
    client = create_local_dask_cluster(return_client=True)

    # Connect to datacube
    dc = datacube.Datacube(app="Intertidal_elevation")

    # Load analysis params from config file
    config = load_config(config_path)

    # Load study area from tile grid if passed a string
    if isinstance(study_area, (int, str)):
        # Load study area
        gridcell_gdf = (
            gpd.read_file(config["Input files"]["grid_path"])
            .to_crs(epsg=4326)
            .set_index("id")
        )
        gridcell_gdf.index = gridcell_gdf.index.astype(str)
        gridcell_gdf = gridcell_gdf.loc[[str(study_area)]]

        # Create geom as input for dc.load
        geom = Geometry(geom=gridcell_gdf.iloc[0].geometry, crs="EPSG:4326")
        log.info(f"Study area {study_area}: Loaded study area grid")

    # Otherwise, use supplied geom
    else:
        geom = study_area
        study_area = "testing"
        log.info(f"Study area {study_area}: Loaded custom study area")

    # Load data
    log.info(f"Study area {study_area}: Loading satellite data")
    satellite_ds = load_data(
        dc=dc,
        geom=geom,
        time_range=(start_date, end_date),
        resolution=resolution,
        crs=crs,
        s2_prod="s2_nbart_ndwi" if include_s2 else None,
        ls_prod="ls_nbart_ndwi" if include_ls else None,
        config_path=config["Virtual product"]["virtual_product_path"],
        filter_gqa=filter_gqa,
    )[["ndwi"]]

    # Load data and close dask client
    satellite_ds.load()
    client.close()

    # Model tides into every pixel in the three-dimensional (x by y by time) satellite dataset
    log.info(f"Study area {study_area}: Modelling tide heights for each pixel")
    tide_m, _ = pixel_tides(satellite_ds, resample=True)

    # Set tide array pixels to nodata if the satellite data array pixels contain
    # nodata. This ensures that we ignore any tide observations where we don't
    # have matching satellite imagery
    log.info(
        f"Study area {study_area}: Masking nodata and adding tide heights to satellite data array"
    )
    satellite_ds["tide_m"] = tide_m.where(
        ~satellite_ds.to_array().isel(variable=0).isnull()
    )

    # Flatten array from 3D to 2D and drop pixels with no correlation with tide
<<<<<<< HEAD
    log.info(f"Study area {study_area}: Flattening satellite data array and filtering to tide influenced pixels")
    ds_flat, freq, good_mask, ds = ds_to_flat(
        ds, ndwi_thresh=0.0, min_freq=0.01, max_freq=0.99, min_correlation=0.2)
    
=======
    log.info(
        f"Study area {study_area}: Flattening satellite data array and filtering to tide influenced pixels"
    )
    flat_ds, freq, good_mask = ds_to_flat(
        satellite_ds, ndwi_thresh=0.0, min_freq=0.01, max_freq=0.99, min_correlation=0.2
    )

>>>>>>> 50289c54
    # Per-pixel rolling median
    log.info(f"Study area {study_area}: Running per-pixel rolling median")
    interval_ds = pixel_rolling_median(
        flat_ds, windows_n=100, window_prop_tide=0.15, max_workers=64
    )

    # Model intertidal elevation and confidence and output master ds
    log.info(f"Study area {study_area}: Modelling intertidal elevation and confidence")
<<<<<<< HEAD
    ds = pixel_dem(interval_ds, ds, ndwi_thresh, fname)
    
    # Close dask client
    client.close()
    
    log.info(f"Study area {study_area}: Successfully completed intertidal elevation modelling")    
    return ds

    
    
    
    
    
    
    
    
=======
    ds = pixel_dem(interval_ds, satellite_ds, ndwi_thresh)

    # Return master ds and frequency layer
    log.info(
        f"Study area {study_area}: Successfully completed intertidal elevation modelling"
    )
    return ds, freq, tide_m


@click.command()
@click.option(
    "--config_path",
    type=str,
    required=True,
    help="Path to the YAML config file defining inputs to "
    "use for this analysis. These are typically located in "
    "the `dea-intertidal/configs/` directory.",
)
@click.option(
    "--study_area",
    type=str,
    required=True,
    help="A string providing a unique ID of an analysis "
    "gridcell that will be used to run the analysis. This "
    'should match a row in the "id" column of the provided '
    "analysis gridcell vector file.",
)
@click.option(
    "--start_date",
    type=str,
    default="2020",
    help="The start date of satellite data to load from the "
    "datacube. This can be any date format accepted by datacube. ",
)
@click.option(
    "--end_date",
    type=str,
    default="2022",
    help="The end date of satellite data to load from the "
    "datacube. This can be any date format accepted by datacube. ",
)
@click.option(
    "--resolution",
    type=int,
    default=10,
    help="The spatial resolution in metres used to load satellite "
    "data and produce intertidal outputs. Defaults to 10 metre "
    "Sentinel-2 resolution.",
)
@click.option(
    "--ndwi_thresh",
    type=float,
    default=0.1,
    help="NDWI threshold used to identify the transition from dry to "
    "wet in the intertidal elevation calculation. Defaults to 0.1, "
    "which appears to more reliably capture this transition than 0.0.",
)
@click.option(
    "--modelled_freq",
    type=str,
    default="30min",
    help="The frequency at which to model tides across the entire "
    "analysis period as inputs to the exposure, LAT (lowest "
    "astronomical tide), HAT (highest astronomical tide), and "
    "spread/offset calculations. Defaults to '30min' which will "
    "generate a timestep every 30 minutes between 'start_date' and "
    "'end_date'.",
)
@click.option(
    "--tideline_offset_distance",
    type=int,
    default=500,
    help="The distance along each high and low tideline "
    "at which the respective high or low tide satellite "
    "offset will be calculated. By default, the distance "
    "is set to 500m.",
)
@click.option(
    "--aws_unsigned/--no-aws_unsigned",
    type=bool,
    default=True,
    help="Whether to use sign AWS requests for S3 access",
)
def intertidal_cli(
    config_path,
    study_area,
    start_date,
    end_date,
    resolution,
    ndwi_thresh,
    modelled_freq,
    tideline_offset_distance,
    aws_unsigned,
):
    log = configure_logging(f"Intertidal processing for study area {study_area}")

    # Configure S3
    configure_s3_access(cloud_defaults=True, aws_unsigned=aws_unsigned)

    try:
        # Calculate elevation
        ds, freq, tide_m = elevation(
            study_area,
            start_date=start_date,
            end_date=end_date,
            resolution=resolution,
            crs="EPSG:3577",
            ndwi_thresh=ndwi_thresh,
            include_s2=True,
            include_ls=True,
            filter_gqa=False,
            config_path=config_path,
            log=log,
        )

        # Calculate extents
        log.info(f"Study area {study_area}: Calculating Extents layer")
        ds["extents"] = extents(ds.elevation, freq)

        # Calculate exposure
        log.info(f"Study area {study_area}: Calculating Exposure layer")
        all_timerange = pd.date_range(
            start=round_date_strings(start_date, round_type="start"),
            end=round_date_strings(end_date, round_type="end"),
            freq=modelled_freq,
        )
        ds["exposure"], tide_cq = exposure(ds.elevation, all_timerange)

        # Calculate spread, offsets and HAT/LAT/LOT/HOT
        log.info(
            f"Study area {study_area}: Calculating spread, offset "
            "and HAT/LAT/LOT/HOT layers"
        )
        (
            ds["lat"],
            ds["hat"],
            ds["lot"],
            ds["hot"],
            ds["spread"],
            ds["offset_lowtide"],
            ds["offset_hightide"],
        ) = bias_offset(
            tide_m=tide_m,
            tide_cq=tide_cq,
            extents=ds.extents,
            lot_hot=True,
            lat_hat=True,
        )

        # Calculate tidelines
        log.info(
            f"Study area {study_area}: Calculating high and low tidelines "
            "and associated satellite offsets"
        )
        (hightideline, lowtideline, tidelines_gdf) = tidal_offset_tidelines(
            extents=ds.extents,
            offset_hightide=ds.offset_hightide,
            offset_lowtide=ds.offset_lowtide,
            distance=tideline_offset_distance,
        )

        # Export layers as GeoTIFFs with optimised data types
        log.info(f"Study area {study_area}: Exporting outputs to GeoTIFFs")
        export_intertidal_rasters(
            ds, prefix=f"data/interim/{study_area}_{start_date}_{end_date}"
        )

        # Export high and low tidelines and the offset data
        log.info(
            f"Study area {study_area}: Exporting high and low tidelines with satellite offset"
        )
        hightideline.to_crs("EPSG:4326").to_file(
            f"data/interim/{study_area}_{start_date}_{end_date}_offset_hightide.geojson"
        )
        lowtideline.to_crs("EPSG:4326").to_file(
            f"data/interim/{study_area}_{start_date}_{end_date}_offset_lowtide.geojson"
        )
        tidelines_gdf.to_crs("EPSG:4326").to_file(
            f"data/interim/{study_area}_{start_date}_{end_date}_tidelines_highlow.geojson"
        )

        # Workflow completed
        log.info(f"Study area {study_area}: Completed DEA Intertidal workflow")

    except Exception as e:
        log.exception(f"Study area {study_area}: Failed to run process with error {e}")
        sys.exit(1)


if __name__ == "__main__":
    intertidal_cli()


>>>>>>> 50289c54
# def pixel_tide_sort(ds, tide_var="tide_height", ndwi_var="ndwi", tide_dim="tide_n"):

#     # NOT CURRENTLY USED

#     # Return indicies to sort each pixel by tide along time dim
#     sort_indices = np.argsort(ds[tide_var].values, axis=0)

#     # Use indices to sort both tide and NDWI array
#     tide_sorted = np.take_along_axis(ds[tide_var].values, sort_indices, axis=0)
#     ndwi_sorted = np.take_along_axis(ds[ndwi_var].values, sort_indices, axis=0)

#     # Update values in array
#     ds[tide_var][:] = tide_sorted
#     ds[ndwi_var][:] = ndwi_sorted

#     return (
#         ds.assign_coords(coords={tide_dim: ("time", np.linspace(0, 1, len(ds.time)))})
#         .swap_dims({"time": tide_dim})
#         .drop("time")
#     )


# def create_dask_gateway_cluster(profile="r5_L", workers=2):
#     """
#     Create a cluster in our internal dask cluster.
#     Parameters
#     ----------
#     profile : str
#         Possible values are:
#             - r5_L (2 cores, 15GB memory)
#             - r5_XL (4 cores, 31GB memory)
#             - r5_2XL (8 cores, 63GB memory)
#             - r5_4XL (16 cores, 127GB memory)
#     workers : int
#         Number of workers in the cluster.
#     """

#     try:
#         from dask_gateway import Gateway

#         gateway = Gateway()

#         # Close any existing clusters
#         if len(cluster_names) > 0:
#             print("Cluster(s) still running:", cluster_names)
#             for n in cluster_names:
#                 cluster = gateway.connect(n.name)
#                 cluster.shutdown()

#         # Connect to new cluster
#         options = gateway.cluster_options()
#         options["profile"] = profile
#         options["jupyterhub_user"] = "robbi"
#         cluster = gateway.new_cluster(options)
#         cluster.scale(workers)

#         return cluster

#     except ClientConnectionError:
#         raise ConnectionError("Access to dask gateway cluster unauthorized")


# def abslmp_gauge(
#     coords, start_year=2019, end_year=2021, data_path="data/raw/ABSLMP", plot=True
# ):
#     """
#     Loads water level data from the nearest Australian Baseline Sea Level
#     Monitoring Project gauge.
#     """

#     from shapely.ops import nearest_points
#     from shapely.geometry import Point

#     # Standardise coords format
#     if isinstance(coords, (xr.core.dataset.Dataset, xr.core.dataarray.DataArray)):
#         print("Using dataset bounds to load gauge data")
#         coords = coords.odc.geobox.geographic_extent.geom
#     elif isinstance(coords, tuple):
#         coords = Point(coords)

#     # Convert coords to GeoDataFrame
#     coords_gdf = gpd.GeoDataFrame(geometry=[coords], crs="EPSG:4326").to_crs(
#         "EPSG:3577"
#     )

#     # Load station metadata
#     site_metadata_df = pd.read_csv(
#         f"{data_path}/ABSLMP_station_metadata.csv", index_col="ID CODE"
#     )

#     # Convert metadata to GeoDataFrame
#     sites_metadata_gdf = gpd.GeoDataFrame(
#         data=site_metadata_df,
#         geometry=gpd.points_from_xy(
#             site_metadata_df.LONGITUDE, site_metadata_df.LATITUDE
#         ),
#         crs="EPSG:4326",
#     ).to_crs("EPSG:3577")

#     # Find nearest row
#     site_metadata_gdf = gpd.sjoin_nearest(coords_gdf, sites_metadata_gdf).iloc[0]
#     site_id = site_metadata_gdf["index_right"]
#     site_name = site_metadata_gdf["TOWN / DISTRICT"]

#     # Read all tide data
#     print(f"Loading ABSLMP gauge {site_id} ({site_name})")
#     available_paths = glob(f"{data_path}/{site_id}_*.csv")
#     available_years = sorted([int(i[-8:-4]) for i in available_paths])

#     loaded_data = [
#         pd.read_csv(
#             f"{data_path}/{site_id}_{year}.csv",
#             index_col=0,
#             parse_dates=True,
#             na_values=-9999,
#         )
#         for year in range(start_year, end_year)
#         if year in available_years
#     ]

#     try:
#         # Combine loaded data
#         df = pd.concat(loaded_data).rename(
#             {" Adjusted Residuals": "Adjusted Residuals"}, axis=1
#         )

#         # Extract water level and residuals
#         clean_df = df[["Sea Level", "Adjusted Residuals"]].rename_axis("time")
#         clean_df.columns = ["sea_level", "residuals"]
#         clean_df["sea_level"] = clean_df.sea_level - site_metadata_gdf.AHD
#         clean_df["sea_level_noresiduals"] = clean_df.sea_level - clean_df.residuals

#         # Summarise non-residual waterlevels by week to assess seasonality
#         seasonal_df = (
#             clean_df[["sea_level_noresiduals"]]
#             .groupby(clean_df.index.isocalendar().week)
#             .mean()
#         )

#         # Plot
#         if plot:
#             fig, axes = plt.subplots(2, 2, figsize=(15, 10))
#             axes = axes.flatten()
#             clean_df["sea_level"].plot(ax=axes[0], lw=0.2)
#             axes[0].set_title("Water levels (AHD)")
#             axes[0].set_xlabel("")
#             clean_df["residuals"].plot(ax=axes[1], lw=0.3)
#             axes[1].set_title("Adjusted residuals")
#             axes[1].set_xlabel("")
#             clean_df["sea_level_noresiduals"].plot(ax=axes[2], lw=0.2)
#             axes[2].set_title("Water levels, no residuals (AHD)")
#             axes[2].set_xlabel("")
#             seasonal_df.plot(ax=axes[3])
#             axes[3].set_title("Seasonal")

#         return clean_df, seasonal_df

#     except ValueError:
#         print(
#             f"\nNo data for selected start and end year. Available years include:\n{available_years}"
#         )


# def abslmp_correction(ds, start_year=2010, end_year=2021):
#     """
#     Applies a seasonal correction to tide height data based on the nearest
#     Australian Baseline Sea Level Monitoring Project gauge.
#     """

#     # Load seasonal data from ABSLMP
#     _, abslmp_seasonal_df = abslmp_gauge(
#         coords=ds, start_year=start_year, end_year=end_year, plot=False
#     )

#     # Apply weekly offsets to tides
#     df_correction = abslmp_seasonal_df.loc[ds.time.dt.weekofyear].reset_index(drop=True)
#     df_correction.index = ds.time
#     da_correction = (
#         df_correction.rename_axis("time")
#         .rename({"sea_level_noresiduals": "tide_m"}, axis=1)
#         .to_xarray()
#     )
#     ds["tide_m"] = ds["tide_m"] + da_correction.tide_m

#     return ds<|MERGE_RESOLUTION|>--- conflicted
+++ resolved
@@ -1,34 +1,23 @@
-import sys
 import numpy as np
 import pandas as pd
 import xarray as xr
 import geopandas as gpd
 from glob import glob
 import matplotlib.pyplot as plt
+from odc.algo import mask_cleanup
+import odc.geo.xr
 from concurrent.futures import ProcessPoolExecutor
 from tqdm import tqdm
 from itertools import repeat
-import click
 
 import datacube
-import odc.geo.xr
-from odc.algo import mask_cleanup
 from datacube.utils.geometry import Geometry
-from datacube.utils.aws import configure_s3_access
-
+
+from intertidal.utils import load_config, configure_logging
+
+# from dea_tools.coastal import model_tides
 from dea_tools.coastal import pixel_tides
 from dea_tools.dask import create_local_dask_cluster
-
-from intertidal.utils import (
-    load_config,
-    configure_logging,
-    round_date_strings,
-    export_intertidal_rasters,
-)
-from intertidal.extents import extents
-from intertidal.exposure import exposure
-from intertidal.tidal_bias_offset import bias_offset
-from intertidal.tidelines import tidal_offset_tidelines
 
 
 def load_data(
@@ -36,53 +25,12 @@
     geom,
     time_range=("2019", "2021"),
     resolution=10,
-    crs="EPSG:3577",
+    crs="epsg:32753",
     s2_prod="s2_nbart_ndwi",
     ls_prod="ls_nbart_ndwi",
     config_path="configs/dea_virtual_product_landsat_s2.yaml",
     filter_gqa=True,
 ):
-    """
-    Load cloud-masked Landsat and Sentinel-2 NDWI data for a given
-    spatial and temporal extent.
-
-    Parameters
-    ----------
-    dc : Datacube
-        A datacube instance connected to a database.
-    geom : Geometry object from datacube.utils.geometry
-        A geometry object from `datacube.utils.geometry` that defines
-        the spatial extent of interest.
-    time_range : tuple, optional
-        A tuple containing the start and end date for the time range of
-        interest, in the format (start_date, end_date). The default is
-        ("2019", "2021").
-    resolution : int or float, optional
-        The spatial resolution (in metres) to load data at. The default
-        is 10.
-    crs : str, optional
-        The coordinate reference system (CRS) to project data into. The
-        default is Australian Albers "EPSG:3577".
-    s2_prod : str, optional
-        The name of the virtual product to use for Sentinel-2 data. The
-        default is "s2_nbart_ndwi".
-    ls_prod : str, optional
-        The name of the virtual product to use for Landsat data. The
-        default is "ls_nbart_ndwi".
-    config_path : str, optional
-        The path to the virtual product configuration file. The default is
-        "configs/dea_virtual_product_landsat_s2.yaml".
-    filter_gqa : bool, optional
-        Whether or not to filter Sentinel-2 data using the GQA filter.
-        The default is True.
-
-    Returns
-    -------
-    satellite_ds : xarray.Dataset
-        An xarray dataset containing the loaded Landsat and Sentinel-2
-        data, converted to NDWI with cloud masking applied.
-    """
-
     from datacube.virtual import catalog_from_file
     from datacube.utils.masking import mask_invalid_data
     from datacube.utils.geometry import GeoBox, Geometry
@@ -152,21 +100,16 @@
         data_list.append(ls_ds_masked)
 
     # Combine into a single ds, sort and drop no longer needed bands
-    satellite_ds = (
+    ds = (
         xr.concat(data_list, dim="time")
         .sortby("time")
         .drop(["cloud_mask", "contiguity"])
     )
-    return satellite_ds
+    return ds
 
 
 def ds_to_flat(
-    satellite_ds,
-    ndwi_thresh=0.1,
-    index="ndwi",
-    min_freq=0.01,
-    max_freq=0.99,
-    min_correlation=0.2,
+    ds, ndwi_thresh=0.1, index="ndwi", min_freq=0.01, max_freq=0.99, min_correlation=0.2
 ):
     """
     Flattens a three-dimensional array (x, y, time) to a two-dimensional
@@ -178,7 +121,7 @@
 
     Parameters
     ----------
-    satellite_ds : xr.Dataset
+    ds : xr.Dataset
         Three-dimensional (x, y, time) xarray dataset with variable
         "tide_m" and a water index variable as provided by `index`.
     ndwi_thresh : float, optional
@@ -209,82 +152,37 @@
 
     # Calculate frequency of wet per pixel, then threshold
     # to exclude always wet and always dry
-    freq = (
-        (satellite_ds[index] > ndwi_thresh)
-        .where(~satellite_ds[index].isnull())
-        .mean(dim="time")
-        .drop_vars("variable")
-    )
+    freq = (ds[index] > ndwi_thresh).where(~ds[index].isnull()).mean(dim="time")
     good_mask = (freq >= min_freq) & (freq <= max_freq)
 
     # Flatten to 1D
-    ds_flat = satellite_ds.stack(z=("x", "y")).where(
-        good_mask.stack(z=("x", "y")), drop=True
-    )
+    ds_flat = ds.stack(z=("x", "y")).where(good_mask.stack(z=("x", "y")), drop=True)
 
     # Calculate correlations, and keep only pixels with positive
     # correlations between water observations and tide height
     correlations = xr.corr(ds_flat[index] > ndwi_thresh, ds_flat.tide_m, dim="time")
     ds_flat = ds_flat.where(correlations > min_correlation, drop=True)
-    
-#     ## Preparation for extents workflow
-#     correlations3D = correlations.unstack("z").reindex_like(ds).transpose("y", "x")
-#     ds['freq_corr'] = freq.where(correlations3D > min_freq, drop=True)
-    
-#         ## Testing
-#     ds['correlations3D'] = correlations3D
-    ds['freq'] = freq
 
     print(
         f"Reducing analysed pixels from {freq.count().item()} to {len(ds_flat.z)} ({len(ds_flat.z) * 100 / freq.count().item():.2f}%)"
     )
-    return ds_flat, freq, good_mask, ds
+    return ds_flat, freq, good_mask
 
 
 def rolling_tide_window(
     i,
-    ds_flat,
+    ds,
     window_spacing,
     window_radius,
     tide_min,
     statistic="median",
 ):
     """
-    Filter observations from a flattened array that fall within a
-    specific tide window, and summarise these values using a given
-    statistic (median, mean, or quantile).
-
-    This is used to smooth NDWI values along the tide dimension so that
-    we can more easily identify the transition from dry to wet pixels
-    with increasing tide height.
-
-    Parameters
-    ----------
-    i : int
-        Index of the current window.
-    ds_flat : xarray.Dataset
-        Input dataset with tide observations (tide_m) as a dimension.
-    window_spacing : float
-        Provides the spacing of each rolling window interval in tide
-        units (e.g. metres).
-    window_radius : float
-        Provides the radius/width of each rolling window in tide units
-        (e.g. metres).
-    tide_min : float
-        Bottom edge of the rolling window in tide units (e.g. metres).
-    statistic : str, optional
-        Statistic to apply on the values within each window. One of
-        ["median", "mean", "quantile"]. Default is "median".
-
-    Returns
-    -------
-    xarray.Dataset
-        Aggregated dataset of the selected statistic and additional
-        information on the window. The returned dataset includes:
-        - ndwi: the aggregated NDWI values within the window.
-        - ndwi_std: the standard deviation of the NDWI values within the window.
-        - ndwi_count: the number of valid NDWI values within the window.
-
+    This function takes a rolling window of tide observations from
+    our flattened tide array, and returns a summary of these values.
+
+    This is used to smooth our NDWI values along the tide dimension
+    (e.g. rolling medians or quantiles).
     """
 
     # Set min and max thresholds to filter dataset
@@ -293,9 +191,7 @@
     thresh_max = thresh_centre + window_radius
 
     # Filter dataset
-    masked_ds = ds_flat.where(
-        (ds_flat.tide_m >= thresh_min) & (ds_flat.tide_m <= thresh_max)
-    )
+    masked_ds = ds.where((ds.tide_m >= thresh_min) & (ds.tide_m <= thresh_max))
 
     # Apply median or quantile
     if statistic == "quantile":
@@ -394,54 +290,23 @@
     return interval_ds
 
 
-def pixel_dem(interval_ds, satellite_ds, ndwi_thresh):
-    """
-    Calculates a digital elevation model (DEM) and measures of confidence
-    for a given area based on satellite imagery and tide data. Elevation
-    is calculated by identifying the max tide per pixel where
-    NDWI == land.
-
-    Parameters
-    ----------
-    interval_ds : xarray.Dataset
-        A flattened 2D xarray Dataset containing the rolling median for
-        each pixel from low to high tide for the given area, with
-        variables 'tide_m', 'ndwi', and 'ndwi_std'.
-    satellite_ds : xarray.Dataset
-        An xarray Dataset containing the original satellite data for the
-        given area, used to reshape the 2D `interval_ds` back to 3D.
-    ndwi_thresh : float
-        A threshold value for the normalized difference water index
-        (NDWI), above which pixels are considered water. Defaults to
-        0.1, which appears to more reliably capture the transition from
-        dry to wet pixels than 0.0.
-
-    Returns
-    -------
-    xarray.Dataset
-        An xarray Dataset containing the DEM for the given area, with
-        variables 'elevation_low', 'elevation', 'elevation_high', and
-        'elevation_confidence'.
-
-    Notes
-    -----
-    This function additionally applies a rolling median to smooth the
-    interval data before identifying the max tide per pixel where
-    NDWI == land. This produces a cleaner and less noisy output.
-    """
-
+def pixel_dem(interval_ds, ds, ndwi_thresh, fname, export_geotiff=True):
+    
     # Use standard deviation as measure of confidence
     confidence = interval_ds.ndwi_std
 
     # Smooth using a rolling mean
-    smoothed_ds = interval_ds.rolling(interval=20, center=False, min_periods=1).mean()
+    smoothed_ds = interval_ds.rolling(
+        interval=20, center=False, min_periods=1
+    ).mean()
 
     # Outputs
     output_list = []
 
     # Export DEM for rolling median and half a standard deviation either side
     for q in [-0.5, 0, 0.5]:
-        suffix = {-0.5: "elevation_low", 0: "elevation", 0.5: "elevation_high"}[q]
+        
+        suffix = {-0.5: "dem_low", 0: "dem", 0.5: "dem_high"}[q]        
         print(f"Processing {suffix}")
 
         # Identify the max tide per pixel where NDWI == land
@@ -451,39 +316,35 @@
         tide_thresh = tide_dry.max(dim="interval")
         tide_max = smoothed_ds.tide_m.max(dim="interval")
 
-        # Remove any pixel where tides max out (i.e. always land), and
+        # Remove any pixel where tides max out (i.e. always land), and 
         # unstack back to 3D (x, y, time) array
         always_dry = tide_thresh >= tide_max
         dem = tide_thresh.where(~always_dry)
-        dem = dem.unstack("z").reindex_like(satellite_ds).transpose("y", "x")
+        dem = dem.unstack("z").reindex_like(ds).transpose("y", "x")
 
         # Add name and add outputs to list
-        dem = dem.rename(suffix)
+        dem = dem.rename(suffix)        
         output_list.append(dem)
-
+        
     # Merge into a single xarray.Dataset
-    ds = xr.merge(output_list).drop("variable")
-
+    dem_ds = xr.merge(output_list).drop('variable')
+    
     # Subtract low from high DEM to get a single confidence layer
     # Note: This may produce unexpected results at the top and bottom
-    # of the intertidal zone, as the low and high DEMs may not be
+    # of the intertidal zone, as the low and high DEMs may not be 
     # currently be properly masked to remove always wet/dry terrain
-<<<<<<< HEAD
     dem_ds['confidence'] = (dem_ds.dem_high - dem_ds.dem_low)
     
-    # # Export as GeoTIFFs
-    # if export_geotiff:
-    #     print(f"\nExporting GeoTIFF files to 'data/interim/pixel_{fname}_....tif'")
-    #     dem_ds.map(
-    #         lambda x: x.odc.write_cog(
-    #             fname=f"data/interim/pixel_{fname}_{x.name}.tif", overwrite=True
-    #         )
-    #     )    
-    
-    # Merge dem_ds into ds
-    ds = ds.merge(dem_ds)
-    
-    return ds #dem_ds
+    # Export as GeoTIFFs
+    if export_geotiff:
+        print(f"\nExporting GeoTIFF files to 'data/interim/pixel_{fname}_....tif'")
+        dem_ds.map(
+            lambda x: x.odc.write_cog(
+                fname=f"data/interim/pixel_{fname}_{x.name}.tif", overwrite=True
+            )
+        )    
+    
+    return dem_ds
 
 
 def elevation(study_area,
@@ -498,76 +359,9 @@
               config_path='configs/dea_intertidal_config.yaml',
               log=None):
     
-=======
-    ds["elevation_confidence"] = ds.elevation_high - ds.elevation_low
-
-    return ds
-
-
-def elevation(
-    study_area,
-    start_date="2020",
-    end_date="2022",
-    resolution=10,
-    crs="EPSG:3577",
-    ndwi_thresh=0.1,
-    include_s2=True,
-    include_ls=True,
-    filter_gqa=False,
-    config_path="configs/dea_intertidal_config.yaml",
-    log=None,
-):
-    """
-    Calculates DEA Intertidal Elevation using satellite imagery and
-    tidal modeling.
-
-    Parameters
-    ----------
-    study_area : int or str or Geometry
-        Study area polygon represented as either the ID of a tile grid
-        cell, or a Geometry object.
-    start_date : str, optional
-        Start date of data to load (inclusive), by default '2020'. Can
-        be any string supported by datacube (e.g. '2020-01-01')
-    end_date : str, optional
-        End date of data to load (inclusive), by default '2022'. Can
-        be any string supported by datacube (e.g. '2022-12-31')
-    resolution : int, optional
-        Pixel size in meters, by default 10.
-    crs : str, optional
-        Coordinate reference system, by default "EPSG:3577".
-    ndwi_thresh : float, optional
-        A threshold value for the normalized difference water index
-        (NDWI) above which pixels are considered water, by default 0.1.
-    include_s2 : bool, optional
-        Whether to include Sentinel-2 data, by default True.
-    include_ls : bool, optional
-        Whether to include Landsat data, by default True.
-    filter_gqa : bool, optional
-        Whether to apply the GQA filter to the dataset, by default False.
-    config_path : str, optional
-        Path to the configuration file, by default
-        "configs/dea_intertidal_config.yaml".
-    log : logging.Logger, optional
-        Logger object, by default None.
-
-    Returns
-    -------
-    ds : xarray.Dataset
-        xarray.Dataset object containing intertidal elevation and
-        confidence values for each pixel in the study area.
-    freq : xarray.DataArray
-        The frequency layer summarising how frequently a pixel was
-        wet across the time series.
-    tide_m : xarray.DataArray
-        An xarray.DataArray object containing the modeled tide
-        heights for each pixel in the study area.
-    """
-
->>>>>>> 50289c54
     if log is None:
         log = configure_logging()
-
+    
     # Create local dask cluster to improve data load time
     client = create_local_dask_cluster(return_client=True)
 
@@ -576,295 +370,80 @@
 
     # Load analysis params from config file
     config = load_config(config_path)
-
+    
     # Load study area from tile grid if passed a string
-    if isinstance(study_area, (int, str)):
+    if isinstance(study_area, int):
+        
         # Load study area
         gridcell_gdf = (
-            gpd.read_file(config["Input files"]["grid_path"])
-            .to_crs(epsg=4326)
-            .set_index("id")
-        )
-        gridcell_gdf.index = gridcell_gdf.index.astype(str)
+            gpd.read_file(config['Input files']['grid_path']).to_crs(
+                epsg=4326).set_index('id'))
+        gridcell_gdf.index = gridcell_gdf.index.astype(int).astype(str)
         gridcell_gdf = gridcell_gdf.loc[[str(study_area)]]
 
         # Create geom as input for dc.load
-        geom = Geometry(geom=gridcell_gdf.iloc[0].geometry, crs="EPSG:4326")
+        geom = Geometry(geom=gridcell_gdf.iloc[0].geometry, crs='EPSG:4326')
+        fname = f"{study_area}_{start_year}-{end_year}"
         log.info(f"Study area {study_area}: Loaded study area grid")
-
+    
     # Otherwise, use supplied geom
-    else:
+    else:        
         geom = study_area
-        study_area = "testing"
+        study_area = 'testing'
+        fname = f"{study_area}_{start_year}-{end_year}"
         log.info(f"Study area {study_area}: Loaded custom study area")
-
+    
     # Load data
     log.info(f"Study area {study_area}: Loading satellite data")
-    satellite_ds = load_data(
-        dc=dc,
-        geom=geom,
-        time_range=(start_date, end_date),
-        resolution=resolution,
-        crs=crs,
-        s2_prod="s2_nbart_ndwi" if include_s2 else None,
-        ls_prod="ls_nbart_ndwi" if include_ls else None,
-        config_path=config["Virtual product"]["virtual_product_path"],
-        filter_gqa=filter_gqa,
-    )[["ndwi"]]
-
-    # Load data and close dask client
-    satellite_ds.load()
-    client.close()
-
+    ds = load_data(dc=dc, 
+               geom=geom, 
+               time_range=(str(start_year), str(end_year)), 
+               resolution=resolution, 
+               crs=crs,
+               s2_prod="s2_nbart_ndwi" if include_s2 else None,
+               ls_prod="ls_nbart_ndwi" if include_ls else None,
+               config_path=config['Virtual product']['virtual_product_path'],
+               filter_gqa=filter_gqa)[['ndwi']]
+    ds.load()
+    
     # Model tides into every pixel in the three-dimensional (x by y by time) satellite dataset
     log.info(f"Study area {study_area}: Modelling tide heights for each pixel")
-    tide_m, _ = pixel_tides(satellite_ds, resample=True)
+    ds["tide_m"], _ = pixel_tides(ds, resample=True)
 
     # Set tide array pixels to nodata if the satellite data array pixels contain
     # nodata. This ensures that we ignore any tide observations where we don't
-    # have matching satellite imagery
-    log.info(
-        f"Study area {study_area}: Masking nodata and adding tide heights to satellite data array"
-    )
-    satellite_ds["tide_m"] = tide_m.where(
-        ~satellite_ds.to_array().isel(variable=0).isnull()
-    )
+    # have matching satellite imagery 
+    log.info(f"Study area {study_area}: Masking nodata and adding tide heights to satellite data array")
+    ds["tide_m"] = ds["tide_m"].where(~ds.to_array().isel(variable=0).isnull())
 
     # Flatten array from 3D to 2D and drop pixels with no correlation with tide
-<<<<<<< HEAD
     log.info(f"Study area {study_area}: Flattening satellite data array and filtering to tide influenced pixels")
-    ds_flat, freq, good_mask, ds = ds_to_flat(
+    ds_flat, freq, good_mask = ds_to_flat(
         ds, ndwi_thresh=0.0, min_freq=0.01, max_freq=0.99, min_correlation=0.2)
     
-=======
-    log.info(
-        f"Study area {study_area}: Flattening satellite data array and filtering to tide influenced pixels"
-    )
-    flat_ds, freq, good_mask = ds_to_flat(
-        satellite_ds, ndwi_thresh=0.0, min_freq=0.01, max_freq=0.99, min_correlation=0.2
-    )
-
->>>>>>> 50289c54
     # Per-pixel rolling median
     log.info(f"Study area {study_area}: Running per-pixel rolling median")
     interval_ds = pixel_rolling_median(
-        flat_ds, windows_n=100, window_prop_tide=0.15, max_workers=64
-    )
-
-    # Model intertidal elevation and confidence and output master ds
+    ds_flat, windows_n=100, window_prop_tide=0.15, max_workers=64)
+    
+    # Model intertidal elevation and confidence
     log.info(f"Study area {study_area}: Modelling intertidal elevation and confidence")
-<<<<<<< HEAD
-    ds = pixel_dem(interval_ds, ds, ndwi_thresh, fname)
+    dem_ds = pixel_dem(interval_ds, ds, ndwi_thresh, fname)
     
     # Close dask client
     client.close()
     
     log.info(f"Study area {study_area}: Successfully completed intertidal elevation modelling")    
-    return ds
-
-    
-    
-    
-    
-    
-    
-    
-    
-=======
-    ds = pixel_dem(interval_ds, satellite_ds, ndwi_thresh)
-
-    # Return master ds and frequency layer
-    log.info(
-        f"Study area {study_area}: Successfully completed intertidal elevation modelling"
-    )
-    return ds, freq, tide_m
-
-
-@click.command()
-@click.option(
-    "--config_path",
-    type=str,
-    required=True,
-    help="Path to the YAML config file defining inputs to "
-    "use for this analysis. These are typically located in "
-    "the `dea-intertidal/configs/` directory.",
-)
-@click.option(
-    "--study_area",
-    type=str,
-    required=True,
-    help="A string providing a unique ID of an analysis "
-    "gridcell that will be used to run the analysis. This "
-    'should match a row in the "id" column of the provided '
-    "analysis gridcell vector file.",
-)
-@click.option(
-    "--start_date",
-    type=str,
-    default="2020",
-    help="The start date of satellite data to load from the "
-    "datacube. This can be any date format accepted by datacube. ",
-)
-@click.option(
-    "--end_date",
-    type=str,
-    default="2022",
-    help="The end date of satellite data to load from the "
-    "datacube. This can be any date format accepted by datacube. ",
-)
-@click.option(
-    "--resolution",
-    type=int,
-    default=10,
-    help="The spatial resolution in metres used to load satellite "
-    "data and produce intertidal outputs. Defaults to 10 metre "
-    "Sentinel-2 resolution.",
-)
-@click.option(
-    "--ndwi_thresh",
-    type=float,
-    default=0.1,
-    help="NDWI threshold used to identify the transition from dry to "
-    "wet in the intertidal elevation calculation. Defaults to 0.1, "
-    "which appears to more reliably capture this transition than 0.0.",
-)
-@click.option(
-    "--modelled_freq",
-    type=str,
-    default="30min",
-    help="The frequency at which to model tides across the entire "
-    "analysis period as inputs to the exposure, LAT (lowest "
-    "astronomical tide), HAT (highest astronomical tide), and "
-    "spread/offset calculations. Defaults to '30min' which will "
-    "generate a timestep every 30 minutes between 'start_date' and "
-    "'end_date'.",
-)
-@click.option(
-    "--tideline_offset_distance",
-    type=int,
-    default=500,
-    help="The distance along each high and low tideline "
-    "at which the respective high or low tide satellite "
-    "offset will be calculated. By default, the distance "
-    "is set to 500m.",
-)
-@click.option(
-    "--aws_unsigned/--no-aws_unsigned",
-    type=bool,
-    default=True,
-    help="Whether to use sign AWS requests for S3 access",
-)
-def intertidal_cli(
-    config_path,
-    study_area,
-    start_date,
-    end_date,
-    resolution,
-    ndwi_thresh,
-    modelled_freq,
-    tideline_offset_distance,
-    aws_unsigned,
-):
-    log = configure_logging(f"Intertidal processing for study area {study_area}")
-
-    # Configure S3
-    configure_s3_access(cloud_defaults=True, aws_unsigned=aws_unsigned)
-
-    try:
-        # Calculate elevation
-        ds, freq, tide_m = elevation(
-            study_area,
-            start_date=start_date,
-            end_date=end_date,
-            resolution=resolution,
-            crs="EPSG:3577",
-            ndwi_thresh=ndwi_thresh,
-            include_s2=True,
-            include_ls=True,
-            filter_gqa=False,
-            config_path=config_path,
-            log=log,
-        )
-
-        # Calculate extents
-        log.info(f"Study area {study_area}: Calculating Extents layer")
-        ds["extents"] = extents(ds.elevation, freq)
-
-        # Calculate exposure
-        log.info(f"Study area {study_area}: Calculating Exposure layer")
-        all_timerange = pd.date_range(
-            start=round_date_strings(start_date, round_type="start"),
-            end=round_date_strings(end_date, round_type="end"),
-            freq=modelled_freq,
-        )
-        ds["exposure"], tide_cq = exposure(ds.elevation, all_timerange)
-
-        # Calculate spread, offsets and HAT/LAT/LOT/HOT
-        log.info(
-            f"Study area {study_area}: Calculating spread, offset "
-            "and HAT/LAT/LOT/HOT layers"
-        )
-        (
-            ds["lat"],
-            ds["hat"],
-            ds["lot"],
-            ds["hot"],
-            ds["spread"],
-            ds["offset_lowtide"],
-            ds["offset_hightide"],
-        ) = bias_offset(
-            tide_m=tide_m,
-            tide_cq=tide_cq,
-            extents=ds.extents,
-            lot_hot=True,
-            lat_hat=True,
-        )
-
-        # Calculate tidelines
-        log.info(
-            f"Study area {study_area}: Calculating high and low tidelines "
-            "and associated satellite offsets"
-        )
-        (hightideline, lowtideline, tidelines_gdf) = tidal_offset_tidelines(
-            extents=ds.extents,
-            offset_hightide=ds.offset_hightide,
-            offset_lowtide=ds.offset_lowtide,
-            distance=tideline_offset_distance,
-        )
-
-        # Export layers as GeoTIFFs with optimised data types
-        log.info(f"Study area {study_area}: Exporting outputs to GeoTIFFs")
-        export_intertidal_rasters(
-            ds, prefix=f"data/interim/{study_area}_{start_date}_{end_date}"
-        )
-
-        # Export high and low tidelines and the offset data
-        log.info(
-            f"Study area {study_area}: Exporting high and low tidelines with satellite offset"
-        )
-        hightideline.to_crs("EPSG:4326").to_file(
-            f"data/interim/{study_area}_{start_date}_{end_date}_offset_hightide.geojson"
-        )
-        lowtideline.to_crs("EPSG:4326").to_file(
-            f"data/interim/{study_area}_{start_date}_{end_date}_offset_lowtide.geojson"
-        )
-        tidelines_gdf.to_crs("EPSG:4326").to_file(
-            f"data/interim/{study_area}_{start_date}_{end_date}_tidelines_highlow.geojson"
-        )
-
-        # Workflow completed
-        log.info(f"Study area {study_area}: Completed DEA Intertidal workflow")
-
-    except Exception as e:
-        log.exception(f"Study area {study_area}: Failed to run process with error {e}")
-        sys.exit(1)
-
-
-if __name__ == "__main__":
-    intertidal_cli()
-
-
->>>>>>> 50289c54
+    return dem_ds
+
+    
+    
+    
+    
+    
+    
+    
+    
 # def pixel_tide_sort(ds, tide_var="tide_height", ndwi_var="ndwi", tide_dim="tide_n"):
 
 #     # NOT CURRENTLY USED
