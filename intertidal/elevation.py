import os
import sys
import numpy as np
import pandas as pd
import xarray as xr
import geopandas as gpd
from glob import glob
import matplotlib.pyplot as plt
from concurrent.futures import ProcessPoolExecutor
from tqdm import tqdm
from itertools import repeat
import click

import datacube
import odc.geo.xr
from odc.algo import mask_cleanup, xr_quantile
from datacube.utils.geometry import Geometry
from datacube.utils.aws import configure_s3_access

from dea_tools.coastal import pixel_tides
from dea_tools.dask import create_local_dask_cluster

from intertidal.utils import (
    load_config,
    configure_logging,
    round_date_strings,
    export_intertidal_rasters,
)
from intertidal.extents import extents
from intertidal.exposure import exposure
from intertidal.tidal_bias_offset import bias_offset, tidal_offset_tidelines


def load_data(
    dc,
    geom,
    time_range=("2019", "2021"),
    resolution=10,
    crs="EPSG:3577",
    s2_prod="s2_nbart_ndwi",
    ls_prod="ls_nbart_ndwi",
    config_path="configs/dea_virtual_product_landsat_s2.yaml",
    filter_gqa=True,
):
    """
    Load cloud-masked Landsat and Sentinel-2 NDWI data for a given
    spatial and temporal extent.

    Parameters
    ----------
    dc : Datacube
        A datacube instance connected to a database.
    geom : Geometry object from datacube.utils.geometry
        A geometry object from `datacube.utils.geometry` that defines
        the spatial extent of interest.
    time_range : tuple, optional
        A tuple containing the start and end date for the time range of
        interest, in the format (start_date, end_date). The default is
        ("2019", "2021").
    resolution : int or float, optional
        The spatial resolution (in metres) to load data at. The default
        is 10.
    crs : str, optional
        The coordinate reference system (CRS) to project data into. The
        default is Australian Albers "EPSG:3577".
    s2_prod : str, optional
        The name of the virtual product to use for Sentinel-2 data. The
        default is "s2_nbart_ndwi".
    ls_prod : str, optional
        The name of the virtual product to use for Landsat data. The
        default is "ls_nbart_ndwi".
    config_path : str, optional
        The path to the virtual product configuration file. The default is
        "configs/dea_virtual_product_landsat_s2.yaml".
    filter_gqa : bool, optional
        Whether or not to filter Sentinel-2 data using the GQA filter.
        The default is True.

    Returns
    -------
    satellite_ds : xarray.Dataset
        An xarray dataset containing the loaded Landsat and Sentinel-2
        data, converted to NDWI with cloud masking applied.
    """

    from datacube.virtual import catalog_from_file
    from datacube.utils.masking import mask_invalid_data
    from datacube.utils.geometry import GeoBox, Geometry

    # Load in virtual product catalogue
    catalog = catalog_from_file(config_path)

    # Create the 'query' dictionary object
    query_params = {
        "geopolygon": geom,
        "time": time_range,
        "resolution": (-resolution, resolution),
        "output_crs": crs,
        "dask_chunks": {"time": 1, "x": 2048, "y": 2048},
        "resampling": {
            "*": "average",
            "oa_nbart_contiguity": "nearest",
            "oa_fmask": "nearest",
            "oa_s2cloudless_mask": "nearest",
        },
    }

    # Optionally add GQA
    # TODO: Remove once Sentinel-2 GQA issue is resolved
    if filter_gqa:
        query_params["gqa_iterative_mean_xy"] = (0, 1)

    # Output list
    data_list = []

    # If Sentinel-2 data is requested
    if s2_prod is not None:
        # Load Sentinel-2 data
        product = catalog[s2_prod]
        s2_ds = product.load(dc, **query_params)

        # Apply cloud mask and contiguity mask
        s2_ds_masked = s2_ds.where(s2_ds.cloud_mask == 1 & s2_ds.contiguity)
        data_list.append(s2_ds_masked)

    # If Landsat data is requested
    if ls_prod is not None:
        # Load Landsat data
        product = catalog[ls_prod]
        ls_ds = product.load(dc, **query_params)

        # Clean cloud mask by applying morphological closing to all
        # valid (non cloud, shadow or nodata) pixels. This removes
        # long, narrow features like false positives over bright beaches.
        good_data_cleaned = mask_cleanup(
            mask=ls_ds.cloud_mask.isin([1, 4, 5]),
            mask_filters=[("closing", 5)],
        )

        # Dilate cloud and shadow. To ensure that nodata areas (e.g.
        # Landsat 7 SLC off stripes) are not also dilated, only dilate
        # mask pixels (e.g. values 0 in `good_data_cleaned`) that are
        # outside of the original nodata pixels (e.g. not 0 in
        # `ls_ds.cloud_mask`)
        good_data_mask = mask_cleanup(
            mask=(good_data_cleaned == 0) & (ls_ds.cloud_mask != 0),
            mask_filters=[("dilation", 5)],
        )

        # Apply cloud mask and contiguity mask
        ls_ds_masked = ls_ds.where(~good_data_mask & ls_ds.contiguity)
        data_list.append(ls_ds_masked)

    # Combine into a single ds, sort and drop no longer needed bands
    satellite_ds = (
        xr.concat(data_list, dim="time")
        .sortby("time")
        .drop(["cloud_mask", "contiguity"])
    )
    return satellite_ds


def ds_to_flat(
    satellite_ds,
    ndwi_thresh=0.0,
    index="ndwi",
    min_freq=0.01,
    max_freq=0.99,
    min_correlation=0.2,
):
    """
    Flattens a three-dimensional array (x, y, time) to a two-dimensional
    array (time, z) by selecting only pixels with positive correlations
    between water observations and tide height. This greatly improves
    processing time by ensuring only a narrow strip of pixels along the
    coastline are analysed, rather than the entire x * y array.
    The x and y dimensions are stacked into a single dimension (z)

    Parameters
    ----------
    satellite_ds : xr.Dataset
        Three-dimensional (x, y, time) xarray dataset with variable
        "tide_m" and a water index variable as provided by `index`.
    ndwi_thresh : float, optional
        Threshold for NDWI index used to identify wet or dry pixels.
        Default is 0.0.
    index : str, optional
        Name of the water index variable. Default is "ndwi".
    min_freq : float, optional
        Minimum frequency of wetness required for a pixel to be included
        in the output. Default is 0.01.
    max_freq : float, optional
        Maximum frequency of wetness required for a pixel to be included
        in the output. Default is 0.99.
    min_correlation : float, optional
        Minimum correlation between water index values and tide height
        required for a pixel to be included in the output. Default is
        0.2.

    Returns
    -------
    flat_ds : xr.Dataset
        Two-dimensional xarray dataset with dimensions (time, z),
        containing NDWI and tide height variables.
    freq : xr.DataArray
<<<<<<< HEAD
        Frequency of wetness for each pixel.
    good_mask : xr.DataArray
        Boolean mask indicating which pixels meet the inclusion criteria.
    corr : xr.DataArray
        Correlation of pixel wetness to tide height
=======
        Frequency of wetness for each pixel (where NDWI > `ndwi_thresh`).
    corr : xr.DataArray
        Correlation of NDWI pixel wetness with tide height.
    intertidal_candidates : xr.DataArray
        Pixels identified as potential intertidal candidates for
        subsequent elevation modelling by the above frequency and
        correlation thresholds.
>>>>>>> 7e53ba68
    """

    # Flatten satellite dataset by stacking "y" and "x" dimensions
    flat_ds = satellite_ds.stack(z=("y", "x"))

    # Calculate frequency of wet per pixel, then threshold
    # to exclude always wet and always dry
    freq = (
        (flat_ds[index] > ndwi_thresh)
        .where(~flat_ds[index].isnull())
        .mean(dim="time")
        .drop_vars("variable")
        .rename("ndwi_wet_freq")
    )
    freq_mask = (freq >= min_freq) & (freq <= max_freq)

    # Flatten to 1D, dropping any pixels that are not in frequency mask
    flat_ds = flat_ds.where(freq_mask, drop=True)

    # Calculate correlations between NDWI water observations and tide
    # height. Because we are only interested in pixels with inundation
    # patterns (e.g.transitions from dry to wet) are driven by tide, we
    # first convert NDWI into a boolean dry/wet layer before running the
    # correlation. This prevents small changes in NDWI beneath the water
    # surface from producing correlations with tide height.
    wet_dry = flat_ds[index] > ndwi_thresh
    corr = xr.corr(wet_dry, flat_ds.tide_m, dim="time").rename("ndwi_tide_corr")

    # Keep only pixels with correlations that meet min threshold
    corr_mask = corr >= min_correlation
    flat_ds = flat_ds.where(corr_mask, drop=True)

    # Return pixels identified as intertidal candidates
    intertidal_candidates = corr_mask.where(corr_mask, drop=True).rename(
        "intertidal_candidate_px"
    )

<<<<<<< HEAD
    # Calculate correlations, and keep only pixels with positive
    # correlations between water observations and tide height
    correlations = xr.corr(flat_ds[index] > ndwi_thresh, flat_ds.tide_m, dim="time")
    flat_ds = flat_ds.where(correlations > min_correlation, drop=True)
    
    # Return correlations to 3D array for use in later intertidal modules
    corr = correlations.unstack("z").reindex_like(satellite_ds).transpose("y","x")
    
=======
>>>>>>> 7e53ba68
    print(
        f"Reducing analysed pixels from {freq.count().item()} to "
        f"{len(intertidal_candidates.z)} ({len(intertidal_candidates.z) * 100 / freq.count().item():.2f}%)"
    )

    return flat_ds, freq, corr, intertidal_candidates


def rolling_tide_window(
    i,
    flat_ds,
    window_spacing,
    window_radius,
    tide_min,
    statistic="median",
):
    """
    Filter observations from a flattened array that fall within a
    specific tide window, and summarise these values using a given
    statistic (median, mean, or quantile).

    This is used to smooth NDWI values along the tide dimension so that
    we can more easily identify the transition from dry to wet pixels
    with increasing tide height.

    Parameters
    ----------
    i : int
        Index of the current window.
    flat_ds : xarray.Dataset
        Input dataset with tide observations (tide_m) as a dimension.
    window_spacing : float
        Provides the spacing of each rolling window interval in tide
        units (e.g. metres).
    window_radius : float
        Provides the radius/width of each rolling window in tide units
        (e.g. metres).
    tide_min : float
        Bottom edge of the rolling window in tide units (e.g. metres).
    statistic : str, optional
        Statistic to apply on the values within each window. One of
        ["median", "mean", "quantile"]. Default is "median".

    Returns
    -------
    xarray.Dataset
        Aggregated dataset of the selected statistic and additional
        information on the window. The returned dataset includes the
        aggregated NDWI values within the window.

    """

    # Set min and max thresholds to filter dataset
    thresh_centre = tide_min + (i * window_spacing)
    thresh_min = thresh_centre - window_radius
    thresh_max = thresh_centre + window_radius

    # Filter dataset
    masked_ds = flat_ds.where(
        (flat_ds.tide_m >= thresh_min) & (flat_ds.tide_m <= thresh_max)
    )

    # Apply median or quantile
    if statistic == "quantile":
        ds_agg = xr_quantile(
            src=masked_ds.dropna(dim="time", how="all"),
            quantiles=[0.1, 0.5, 0.9],
            nodata=np.nan,
        )
    elif statistic == "median":
        ds_agg = masked_ds.median(dim="time")
    elif statistic == "mean":
        ds_agg = masked_ds.mean(dim="time")

    return ds_agg


def pixel_rolling_median(
    flat_ds, windows_n=100, window_prop_tide=0.15, max_workers=None
):
    """
    Calculate rolling medians for each pixel in an xarray.Dataset from
    low to high tide, using a set number of rolling windows (defined
    by `windows_n`) with radius determined by the proportion of the tide
    range specified by `window_prop_tide`.

    For each window, the function returns the median of all tide heights
    and NDWI index values within the window, and returns an array with a
    new "interval" dimension that summarises these values from low to
    high tide.

    Parameters
    ----------
    flat_ds : xarray.Dataset
        A flattened two dimensional (time, z) xr.Dataset containing
        variables "ndwi" and "tide_height", as produced by the
        `ds_to_flat` function
    windows_n : int, optional
        Number of rolling windows to iterate over, by default 100
    window_prop_tide : float, optional
        Proportion of the tide range to use for each window radius,
        by default 0.15
    max_workers : int, optional
        Maximum number of worker processes to use for parallel
        execution, by default 64

    Returns
    -------
    xarray.Dataset
        An two dimensional (interval, z) xarray.Dataset containing the
        rolling median for each pixel from low to high tide.
    """

    # First obtain some required statistics on the satellite-observed
    # min, max and tide range per pixel
    tide_max = flat_ds.tide_m.max(dim="time")
    tide_min = flat_ds.tide_m.min(dim="time")
    tide_range = tide_max - tide_min

    # To conduct a pixel-wise rolling median, we first need to calculate
    # some statistics on the tides observed for each individual pixel in
    # the study area. These are then used to calculate rolling windows
    # that are unique/tailored for the tidal regime of each pixel:
    #
    #     - window_radius_tide: Provides the radius/width of each
    #       rolling window in tide units (e.g. metres).
    #     - window_spacing_tide: Provides the spacing of each rolling
    #       window interval in tide units (e.g. metres)
    #     - window_offset: Ensures that analysis covers the entire tide
    #       range by starting the first rolling window beneath the
    #       lowest tide, and finishing the final rolling window after
    #       the highest tide
    #
    window_radius_tide = tide_range * window_prop_tide
    window_spacing_tide = tide_range / windows_n
    window_offset = int((windows_n * window_prop_tide) / 2.0)

    # Parallelise pixel-based rolling median using `concurrent.futures`
    with ProcessPoolExecutor(max_workers=max_workers) as executor:
        # Create rolling intervals to iterate over
        rolling_intervals = range(-window_offset, windows_n + window_offset)

        # Place itervals in a iterable along with params for each call
        to_iterate = (
            rolling_intervals,
            *(
                repeat(i, len(rolling_intervals))
                for i in [flat_ds, window_spacing_tide, window_radius_tide, tide_min]
            ),
        )

        # Apply func in parallel
        out_list = list(
            tqdm(
                executor.map(rolling_tide_window, *to_iterate),
                total=len(list(rolling_intervals)),
            )
        )

    # Combine to match the shape of the original dataset, then sort from
    # low to high tide
    interval_ds = xr.concat(out_list, dim="interval").sortby("interval")

    return interval_ds


def pixel_dem(interval_ds, flat_ds, ndwi_thresh=0.1, smooth_radius=20):
    """
    Calculates an estimate of intertidal elevation based on satellite
    imagery and tide data. Elevation is calculated by identifying the
    max tide per pixel where a rolling median of NDWI == land.

    Parameters
    ----------
    interval_ds : xarray.Dataset
        A flattened 2D xarray Dataset containing the rolling median for
        each pixel from low to high tide for the given area, with
        variables 'tide_m' and 'ndwi'.
    flat_ds : xarray.Dataset
        A flattened two dimensional (time, z) xr.Dataset containing
        variables "ndwi" and "tide_height", as produced by the
        `ds_to_flat` function
    ndwi_thresh : float, optional
        A threshold value for the normalized difference water index
        (NDWI), above which pixels are considered water. Defaults to
        0.1, which appears to more reliably capture the transition from
        dry to wet pixels than 0.0.
    smooth_radius : int, optional
        A rolling mean filter can be applied to smooth data along the
        tide interval dimension. This produces smoother DEM surfaces
        than using the rolling median directly. Defaults to 20; set to
        0 to deactivate.

    Returns
    -------
    xarray.Dataset
        An xarray Dataset containing the DEM for the given area, with
        a single variable 'elevation'.

    Notes
    -----
    This function can additionally apply a rolling mean to smooth the
    interval data before identifying the max tide per pixel where
    NDWI == land. This produces a cleaner and less noisy output.
    """

    # Smooth tidal intervals using a rolling mean
    if smooth_radius > 1:
        smoothed_ds = interval_ds.rolling(
            interval=smooth_radius, center=False, min_periods=1
        ).mean()
    else:
        smoothed_ds = interval_ds

    # Identify the max tide per pixel where rolling median NDWI == land.
    # This represents the tide height at which the pixel transitions from
    # dry to wet as it gets inundated by tidal waters.
    tide_dry = smoothed_ds.tide_m.where(smoothed_ds.ndwi <= ndwi_thresh)
    tide_thresh = tide_dry.max(dim="interval")

    # Remove any pixel where tides max out (i.e. always land)
    tide_max = smoothed_ds.tide_m.max(dim="interval")
    always_dry = tide_thresh >= tide_max
    dem_flat = tide_thresh.where(~always_dry).drop("variable")

    # Export as xr.Dataset
    return dem_flat.to_dataset(name="elevation")


<<<<<<< HEAD
def pixel_uncertainty(flat_ds, flat_dem, ndwi_thresh=0.1, min_q=0.25, max_q=0.75, output_auxiliaries=False):
=======
def pixel_uncertainty(
    flat_ds, flat_dem, ndwi_thresh=0.1, method="mad", min_q=0.25, max_q=0.75
):
>>>>>>> 7e53ba68
    """
    Calculate uncertainty bounds around a modelled elevation based on
    observations that were misclassified by a given NDWI threshold.

    The function identifies observations that were misclassified by the
    modelled elevation, i.e., wet observations (NDWI > threshold) at
    lower tide heights than the modelled elevation, or dry observations
    (NDWI < threshold) at higher tide heights than the modelled
    elevation.

    Parameters
    ----------
    flat_ds : xarray.Dataset
        A flattened (2D) dataset containing dimensions "time" and "z",
        and variables "ndwi" (Normalized Difference Water Index) and
        "tide_m" (tide height) for each satellite observation.
    flat_dem : xarray.DataArray
        A 2D array containing modelled elevations per pixel, as
        generated by `intertidal.elevation.pixel_dem`.
    ndwi_thresh : float, optional
        A threshold value for NDWI, below which an observation is
        considered "dry", and above which it is considered "wet". The
        default is 0.1.
    method : string, optional
        Whether to calculate uncertainty using Median Absolute Deviation
        (MAD) of the tide heights of all misclassified points, or by
        taking upper/lower tide height quantiles of miscalssified points.
        Defaults to "mad" for Median Absolute Deviation; use "quantile"
        to use quantile calculation instead.
    min_q, max_q : float, optional
<<<<<<< HEAD
        The minimum and maximum quantiles used to estimate uncertainty
        bounds based on misclassified points. Defaults to interquartile
        range, or 0.25, 0.75. This provides a balance between capturing
        the range of uncertainty at each pixel, while not being overly
        influenced by outliers in `flat_ds`.
    output_auxiliaries : bool, optional
        True if auxiliary outputs are required for debugging
=======
        If `method == "quantile": the minimum and maximum quantiles used
        to estimate uncertainty bounds based on misclassified points.
        Defaults to interquartile range, or 0.25, 0.75. This provides a
        balance between capturing the range of uncertainty at each
        pixel, while not being overly influenced by outliers in `flat_ds`.
>>>>>>> 7e53ba68

    Returns
    -------
    dem_flat_low, dem_flat_high, dem_flat_uncertainty : xarray.DataArray
        The lower and upper uncertainty bounds around the modelled
        elevation, and the summary uncertainty range between them.
<<<<<<< HEAD
    misclassified_ds : xr.DataSet
        If output_auxiliaries = True, a flattened Dataset is returned
        showing all identified misclassified pixels in both the `ndwi`
        and `tide_m` arrays.
=======
    misclassified_sum : xarray.DataArray
        The sum of individual satellite observations misclassified by
        the modelled elevation and NDWI threshold.
>>>>>>> 7e53ba68
    """

    # Identify observations that were misclassifed by our modelled
    # elevation: e.g. wet observations (NDWI > threshold) at lower tide
    # heights than our modelled elevation, or dry observations (NDWI <
    # threshold) at higher tide heights than our modelled elevation.
    misclassified_wet = (flat_ds.ndwi > ndwi_thresh) & (
        flat_ds.tide_m < flat_dem.elevation
    )
    misclassified_dry = (flat_ds.ndwi < ndwi_thresh) & (
        flat_ds.tide_m > flat_dem.elevation
    )
    misclassified_all = misclassified_wet | misclassified_dry
    misclassified_ds = flat_ds.where(misclassified_all).drop("variable")

    # Calculate uncertainty by taking the Median Absolute Deviation of
    # all misclassified points.
    if method == "mad":
        # Calculate median of absolute deviations
        # TODO: Account for large MAD on pixels with very few
        # misclassified points. Set < X misclassified points to 0 MAD?
        mad = abs(misclassified_ds.tide_m - flat_dem.elevation).median(dim="time")

        # Calculate low and high bounds
        uncertainty_low = flat_dem.elevation - mad
        uncertainty_high = flat_dem.elevation + mad

    # Calculate interquartile tide height range of our misclassified
    # observations to obtain lower and upper uncertainty bounds around our
    # modelled elevation.
    elif method == "quantile":
        # Use xr_quantile (faster than built-in .quantile)
        misclassified_q = xr_quantile(
            src=misclassified_ds.dropna(dim="time", how="all")[["tide_m"]],
            quantiles=[min_q, max_q],
            nodata=np.nan,
        ).tide_m.fillna(flat_dem.elevation)

        # Extract low and high bounds
        uncertainty_low = misclassified_q.sel(quantile=min_q, drop=True)
        uncertainty_high = misclassified_q.sel(quantile=max_q, drop=True)

    # Clip min and max uncertainty to modelled elevation to ensure lower
    # bounds are not above modelled elevation (and vice versa)
    dem_flat_low = np.minimum(uncertainty_low, flat_dem.elevation)
    dem_flat_high = np.maximum(uncertainty_high, flat_dem.elevation)

    # Subtract low from high DEM to summarise uncertainy range
    dem_flat_uncertainty = dem_flat_high - dem_flat_low

<<<<<<< HEAD
    if output_auxiliaries:
        return (
        dem_flat_low,
        dem_flat_high,
        dem_flat_uncertainty,
        misclassified_ds,
=======
    # Calculate sum of misclassified points
    misclassified_sum = (
        misclassified_all.sum(dim="time")
        .rename("misclassified_px_count")
        .where(~flat_dem.elevation.isnull())
    )

    return (
        dem_flat_low,
        dem_flat_high,
        dem_flat_uncertainty,
        misclassified_sum,
>>>>>>> 7e53ba68
    )
    
    else:
        return (
            dem_flat_low,
            dem_flat_high,
            dem_flat_uncertainty,
        )


def flat_to_ds(flat_ds, template, stacked_dim="z"):
    """
    Convert a flattened xarray Dataset with a stacked dimension to its
    original spatial dimensions, based on a given template.

    Parameters
    ----------
    flat_ds : xarray.Dataset
        A flattened xarray.Dataset, i.e., a dataset where each y/x
        pixel is stacked into a single "z" dimension.
    template : xarray.Dataset or xarray.Dataarray
        A dataset  containing the original spatial dimensions and
        coordinates of the data, used as a template to reshape the
        flattened data back to the spatial dimensions.
    stacked_dim : str, optional
        The name of the stacked y/x dimension in the flattened dataset.
        The default is "z".

    Returns
    -------
    xarray.Dataset
        The unflattened xarray Dataset, with the same spatial dimensions
        (e.g. y/x) as the template.

    Notes
    -----
    The function unstacks the flattened dataset along the stacked
    dimension, reindexes the resulting dataset to match the coordinates
    of the template, and transposes the dimensions to match the order of
    the template's spatial y/x dimensions.
    """

    unstacked_ds = (
        # First, unstack back into y/x dimensions
        flat_ds.unstack(stacked_dim)
        # After unstacking, our output can be missing entire y/x
        # coordinates contained in `template`. To address this, we need
        # to "reindex" our unstacked data so that it has exactly the
        # same coordinates as `template`. Affected pixels will be filled
        # with np.nan
        .reindex_like(template)
        # Finally, we ensure that our spatial y/x dimensions have not
        # been rotated during the unstack. The `...` preserves any extra
        # non-spatial dimensions (like "time") if they exist
        .transpose(..., *template.odc.spatial_dims)
    )

    return unstacked_ds


def elevation(
    study_area,
    start_date,
    end_date,
    resolution=10,
    crs="EPSG:3577",
    ndwi_thresh=0.1,
    include_s2=True,
    include_ls=True,
    filter_gqa=False,
    min_freq=0.01,
    max_freq=0.99,
    min_correlation=0.2,
    windows_n=100,
    window_prop_tide=0.15,
    max_workers=None,
    config_path="configs/dea_intertidal_config.yaml",
    log=None,
    output_auxiliaries = False,
):
    """
    Calculates DEA Intertidal Elevation using satellite imagery and
    tidal modeling.

    Parameters
    ----------
    study_area : int or str or Geometry
        Study area polygon represented as either the ID of a tile grid
        cell, or a Geometry object.
    start_date : str, optional
        Start date of data to load (inclusive), by default '2020'. Can
        be any string supported by datacube (e.g. '2020-01-01')
    end_date : str, optional
        End date of data to load (inclusive), by default '2022'. Can
        be any string supported by datacube (e.g. '2022-12-31')
    resolution : int, optional
        Pixel size in meters, by default 10.
    crs : str, optional
        Coordinate reference system, by default "EPSG:3577".
    ndwi_thresh : float, optional
        A threshold value for the normalized difference water index
        (NDWI) above which pixels are considered water, by default 0.1.
    include_s2 : bool, optional
        Whether to include Sentinel-2 data, by default True.
    include_ls : bool, optional
        Whether to include Landsat data, by default True.
    filter_gqa : bool, optional
        Whether to apply the GQA filter to the dataset, by default False.
    min_freq, max_freq : float, optional
        Minimum and maximum frequency of wetness required for a pixel to
        be included in the analysis, by default 0.01 and 0.99.
    min_correlation : float, optional
        Minimum correlation between water index and tide height required
        for a pixel to be included in the analysis, by default 0.2.
    windows_n : int, optional
        Number of rolling windows to iterate over in per-pixel rolling
        median calculation, by default 100
    window_prop_tide : float, optional
        Proportion of the tide range to use for each window radius in
        per-pixel rolling median calculation, by default 0.15
    max_workers : int, optional
        Maximum number of worker processes to use for parallel execution
        in the per-pixel rolling median calculation. Defaults to None,
        which uses built-in methods from `concurrent.futures` to
        determine workers.
    config_path : str, optional
        Path to the configuration file, by default
        "configs/dea_intertidal_config.yaml".
    log : logging.Logger, optional
        Logger object, by default None.
    output_auxiliaries : bool, optional
        True if auxiliary outputs are required for debugging

    Returns
    -------
    ds : xarray.Dataset
        A dataset containing intertidal elevation and
        confidence values for each pixel in the study area.
    ds_aux : xarray.Dataset
        A dataset containg auxiliary layers used for subsequent
        workflows and debugging. These include information about the
        frequency of inundation for each pixel, correlations between
        NDWI and tide height, the number of misclassified observations
        resulting from the modelled elevation value, and the intertidal
        candidate pixels passed to the elevation modelling code.
    tide_m : xarray.DataArray
        An xarray.DataArray object containing the modeled tide
        heights for each pixel in the study area.
    good_mask : xarray.DataArray
        An xarray.DataArray identifiying candidate intertidal pixels.
        Only returned if `output_auxiliaries` is True.        
    misclassified_ds : xarray.DataArray
        An xarray.DataArray derived from a xarray.Dataset of the same 
        name. The returned variable is a count of misclassified ndwi
        pixels, reshaped after satellite_ds. Only returned if
        'output_auxiliaries' is True.
    """

    if log is None:
        log = configure_logging()

    # Create local dask cluster to improve data load time
    client = create_local_dask_cluster(return_client=True)

    # Connect to datacube
    dc = datacube.Datacube(app="Intertidal_elevation")

    # Load analysis params from config file
    config = load_config(config_path)

    # Load study area from tile grid if passed a string
    if isinstance(study_area, (int, str)):
        # Load study area
        gridcell_gdf = (
            gpd.read_file(config["Input files"]["grid_path"])
            .to_crs(crs)
            .set_index("id")
        )
        gridcell_gdf.index = gridcell_gdf.index.astype(str)
        gridcell_gdf = gridcell_gdf.loc[[str(study_area)]]

        # Create geom as input for dc.load
        geom = Geometry(geom=gridcell_gdf.iloc[0].geometry, crs=crs)
        log.info(f"Study area {study_area}: Loaded study area grid")

    # Otherwise, use supplied geom
    else:
        geom = study_area
        study_area = "testing"
        log.info(f"Study area {study_area}: Loaded custom study area")

    # Load data
    log.info(f"Study area {study_area}: Loading satellite data")
    satellite_ds = load_data(
        dc=dc,
        geom=geom,
        time_range=(start_date, end_date),
        resolution=resolution,
        crs=crs,
        s2_prod="s2_nbart_ndwi" if include_s2 else None,
        ls_prod="ls_nbart_ndwi" if include_ls else None,
        config_path=config["Virtual product"]["virtual_product_path"],
        filter_gqa=filter_gqa,
    )[["ndwi"]]

    # Load data and close dask client
    satellite_ds.load()
    client.close()

    # Model tides into every pixel in the three-dimensional (x by y by
    # time) satellite dataset
    log.info(f"Study area {study_area}: Modelling tide heights for each pixel")
    tide_m, _ = pixel_tides(satellite_ds, resample=True)

    # Set tide array pixels to nodata if the satellite data array pixels
    # contain nodata. This ensures that we ignore any tide observations
    # where we don't have matching satellite imagery
    log.info(
        f"Study area {study_area}: Masking nodata and adding tide heights to satellite data array"
    )
    satellite_ds["tide_m"] = tide_m.where(
        ~satellite_ds.to_array().isel(variable=0).isnull()
    )

    # Flatten array from 3D (time, y, x) to 2D (time, z) and drop pixels
    # with no correlation with tide. This greatly improves processing
    # time by ensuring only a narrow strip of tidally influenced pixels
    # along the coast are analysed, rather than the entire study area.
    # (This step is later reversed using the `flat_to_ds` function)
    log.info(
        f"Study area {study_area}: Flattening satellite data array and filtering to intertidal candidate pixels"
    )
    flat_ds, freq, corr, intertidal_candidates = ds_to_flat(
        satellite_ds,
        min_freq=min_freq,
        max_freq=max_freq,
        min_correlation=min_correlation,
    )

    # Calculate per-pixel rolling median.
    log.info(f"Study area {study_area}: Running per-pixel rolling median")
    interval_ds = pixel_rolling_median(
        flat_ds,
        windows_n=windows_n,
        window_prop_tide=window_prop_tide,
        max_workers=max_workers,
    )

    # Model intertidal elevation
    log.info(f"Study area {study_area}: Modelling intertidal elevation")
    flat_dem = pixel_dem(interval_ds, flat_ds, ndwi_thresh)

    # Model intertidal elevation uncertainty
    log.info(f"Study area {study_area}: Modelling intertidal uncertainty")
<<<<<<< HEAD
    if output_auxiliaries:
        (elevation_low, 
         elevation_high, 
         elevation_uncertainty, 
         misclassified_ds) = pixel_uncertainty(flat_ds, flat_dem, ndwi_thresh, output_auxiliaries=output_auxiliaries)
        
        flat_dem[["elevation_low", 
                  "elevation_high", 
                  "elevation_uncertainty"]] = (elevation_low, 
                                               elevation_high, 
                                               elevation_uncertainty)
        
    else:
        flat_dem[
            ["elevation_low", "elevation_high", "elevation_uncertainty"]
        ] = pixel_uncertainty(flat_ds, flat_dem, ndwi_thresh)
=======
    (
        elevation_low,
        elevation_high,
        elevation_uncertainty,
        misclassified,
    ) = pixel_uncertainty(flat_ds, flat_dem, ndwi_thresh)

    # Add uncertainty array to dataset
    # TODO: decide whether we want to also keep low and high bounds
    flat_dem["elevation_uncertainty"] = elevation_uncertainty

    # Combine auxiliary layers into a new auxilary dataset. Using
    # `xr.combine_by_coords` is required because each of our debug
    # layers have different lengths/coordinates along the "z" dimension
    flat_ds_aux = xr.combine_by_coords(
        [freq, corr, intertidal_candidates, misclassified],
        fill_value={"intertidal_candidates": False},
    )
>>>>>>> 7e53ba68

    # Unstack all layers back into their original spatial dimensions
    log.info(
        f"Study area {study_area}: Unflattening data back to its original spatial dimensions"
    )
    ds = flat_to_ds(flat_dem, satellite_ds)
    ds_aux = flat_to_ds(flat_ds_aux, satellite_ds)

    # Return master dataset and debug dataset
    log.info(
        f"Study area {study_area}: Successfully completed intertidal elevation modelling"
    )
<<<<<<< HEAD
    if output_auxiliaries:
        
        # Unstack misclassified_ds
        # Note: not using the flat_to_ds func as the time dimension on misclassified_ds
        # was interfering with the transpose step
        misclassified_ds = misclassified_ds.unstack('z').reindex_like(satellite_ds)
        
        # Count misclassified pixels
        misclassified_ds = misclassified_ds.ndwi.count(dim='time').transpose("y", "x")
        
        return ds, freq, corr, tide_m, good_mask, misclassified_ds
    else:
        return ds, freq, corr, tide_m
=======

    return ds, ds_aux, tide_m
>>>>>>> 7e53ba68


@click.command()
@click.option(
    "--config_path",
    type=str,
    required=True,
    help="Path to the YAML config file defining inputs to "
    "use for this analysis. These are typically located in "
    "the `dea-intertidal/configs/` directory.",
)
@click.option(
    "--study_area",
    type=str,
    required=True,
    help="A string providing a unique ID of an analysis "
    "gridcell that will be used to run the analysis. This "
    'should match a row in the "id" column of the provided '
    "analysis gridcell vector file.",
)
@click.option(
    "--start_date",
    type=str,
    default="2020",
    help="The start date of satellite data to load from the "
    "datacube. This can be any date format accepted by datacube. ",
)
@click.option(
    "--end_date",
    type=str,
    default="2022",
    help="The end date of satellite data to load from the "
    "datacube. This can be any date format accepted by datacube. ",
)
@click.option(
    "--resolution",
    type=int,
    default=10,
    help="The spatial resolution in metres used to load satellite "
    "data and produce intertidal outputs. Defaults to 10 metre "
    "Sentinel-2 resolution.",
)
@click.option(
    "--ndwi_thresh",
    type=float,
    default=0.1,
    help="NDWI threshold used to identify the transition from dry to "
    "wet in the intertidal elevation calculation. Defaults to 0.1, "
    "which appears to more reliably capture this transition than 0.0.",
)
@click.option(
    "--modelled_freq",
    type=str,
    default="30min",
    help="The frequency at which to model tides across the entire "
    "analysis period as inputs to the exposure, LAT (lowest "
    "astronomical tide), HAT (highest astronomical tide), and "
    "spread/offset calculations. Defaults to '30min' which will "
    "generate a timestep every 30 minutes between 'start_date' and "
    "'end_date'.",
)
@click.option(
    "--tideline_offset_distance",
    type=int,
    default=500,
    help="The distance along each high and low tideline "
    "at which the respective high or low tide satellite "
    "offset will be calculated. By default, the distance "
    "is set to 500 m.",
)
@click.option(
    "--exposure_offsets/--no-exposure_offsets",
    is_flag=True,
    default=True,
    help="Whether to run the Exposure and spread/offsets/tidelines "
    "steps of the Intertidal workflow. Defaults to True; can be set "
    "to False by passing `--no-exposure_offsets`.",
)
@click.option(
    "--output_auxiliaries",
    is_flag=True,
    default=False,
    help="Whether to output auxiliary files for debugging. Defaults to "
    "False; can be set to True by passing `--output_auxiliaries`.",
)
@click.option(
    "--aws_unsigned/--no-aws_unsigned",
    is_flag=True,
    default=True,
    help="Whether to sign AWS requests for S3 access. Defaults to "
    "True; can be set to False by passing `--no-aws_unsigned`.",
)
@click.option(
    "--output_auxiliaries",
    type=bool,
    default=False,
    help="Whether to output auxiliary files for debugging",
)
def intertidal_cli(
    config_path,
    study_area,
    start_date,
    end_date,
    resolution,
    ndwi_thresh,
    modelled_freq,
    tideline_offset_distance,
    exposure_offsets,
    output_auxiliaries,
    aws_unsigned,
    output_auxiliaries,
):
    log = configure_logging(f"Intertidal processing for study area {study_area}")

    # Configure S3
    configure_s3_access(cloud_defaults=True, aws_unsigned=aws_unsigned)

    # Create output folder. If it doesn't exist, create it
    output_dir = f"data/interim/{study_area}"
    os.makedirs(output_dir, exist_ok=True)

    try:
<<<<<<< HEAD
        if output_auxiliaries:
            # Calculate elevation
            (ds, 
             freq, 
             corr, 
             tide_m, 
             good_mask, 
             misclassified_ds) = elevation(
                study_area,
                start_date=start_date,
                end_date=end_date,
                resolution=resolution,
                crs="EPSG:3577",
                ndwi_thresh=ndwi_thresh,
                include_s2=True,
                include_ls=True,
                filter_gqa=False,
                config_path=config_path,
                log=log,
                output_auxiliaries=output_auxiliaries,
            )
            
            # Compile auxiliary files into xr.Dataset
            ds_debug = xr.Dataset()
            ds_debug['NDWI_freq'] = freq
            ds_debug['NDWI_tide_corr'] = corr
            ds_debug['intertidal_candidate_px'] = good_mask
            ds_debug['misclassified_px_count'] = misclassified_ds
            
            # Calculate extents
            log.info(f"Study area {study_area}: Calculating Extents layer")
            ds["extents"] = extents(freq, ds.elevation, corr)

            if exposure_offsets:
                # Calculate exposure
                log.info(f"Study area {study_area}: Calculating Exposure layer")
                all_timerange = pd.date_range(
                    start=round_date_strings(start_date, round_type="start"),
                    end=round_date_strings(end_date, round_type="end"),
                    freq=modelled_freq,
                )
                ds["exposure"], tide_cq = exposure(ds.elevation, all_timerange)

                # Calculate spread, offsets and HAT/LAT/LOT/HOT
                log.info(
                    f"Study area {study_area}: Calculating spread, offset "
                    "and HAT/LAT/LOT/HOT layers"
                )
                (
                    ds["lat"],
                    ds["hat"],
                    ds["lot"],
                    ds["hot"],
                    ds["spread"],
                    ds["offset_lowtide"],
                    ds["offset_hightide"],
                ) = bias_offset(
                    tide_m=tide_m,
                    tide_cq=tide_cq,
                    extents=ds.extents,
                    lot_hot=True,
                    lat_hat=True,
                )

                # Calculate tidelines
                log.info(
                    f"Study area {study_area}: Calculating high and low tidelines "
                    "and associated satellite offsets"
                )
                (hightideline, lowtideline, tidelines_gdf) = tidal_offset_tidelines(
                    extents=ds.extents,
                    offset_hightide=ds.offset_hightide,
                    offset_lowtide=ds.offset_lowtide,
                    distance=tideline_offset_distance,
                )

                # Export high and low tidelines and the offset data
                log.info(
                    f"Study area {study_area}: Exporting high and low tidelines with satellite offset"
                )
                hightideline.to_crs("EPSG:4326").to_file(
                    f"data/interim/{study_area}_{start_date}_{end_date}_offset_hightide.geojson"
                )
                lowtideline.to_crs("EPSG:4326").to_file(
                    f"data/interim/{study_area}_{start_date}_{end_date}_offset_lowtide.geojson"
                )
                tidelines_gdf.to_crs("EPSG:4326").to_file(
                    f"data/interim/{study_area}_{start_date}_{end_date}_tidelines_highlow.geojson"
                )

            else:
                log.info(
                    f"Study area {study_area}: Skipping Exposure and spread/offsets/tidelines calculation"
                )

            # Export layers as GeoTIFFs with optimised data types
            log.info(f"Study area {study_area}: Exporting outputs to GeoTIFFs")
            export_intertidal_rasters(
                ds, prefix=f"data/interim/{study_area}_{start_date}_{end_date}"
            )
            
            # Export auxiliary debug layers as GeoTIFFs with optimised data types
            log.info(f"Study area {study_area}: Exporting debugging outputs to GeoTIFFs")
            export_intertidal_rasters(
                ds_debug, prefix=f"data/interim/Debug_{study_area}_{start_date}_{end_date}"
            )

            # Workflow completed
            log.info(f"Study area {study_area}: Completed DEA Intertidal workflow")
            
            return freq, corr, good_mask, misclassified_ds
            
        else:
             # Calculate elevation
            ds, freq, corr, tide_m = elevation(
                study_area,
                start_date=start_date,
                end_date=end_date,
                resolution=resolution,
                crs="EPSG:3577",
                ndwi_thresh=ndwi_thresh,
                include_s2=True,
                include_ls=True,
                filter_gqa=False,
                config_path=config_path,
                log=log,
            )

            # Calculate extents
            log.info(f"Study area {study_area}: Calculating Extents layer")
            ds["extents"] = extents(freq, ds.elevation, corr)

            if exposure_offsets:
                # Calculate exposure
                log.info(f"Study area {study_area}: Calculating Exposure layer")
                all_timerange = pd.date_range(
                    start=round_date_strings(start_date, round_type="start"),
                    end=round_date_strings(end_date, round_type="end"),
                    freq=modelled_freq,
                )
                ds["exposure"], tide_cq = exposure(ds.elevation, all_timerange)
=======
        # Calculate elevation
        ds, ds_aux, tide_m = elevation(
            study_area,
            start_date=start_date,
            end_date=end_date,
            resolution=resolution,
            crs="EPSG:3577",
            ndwi_thresh=ndwi_thresh,
            include_s2=True,
            include_ls=True,
            filter_gqa=False,
            config_path=config_path,
            log=log,
        )

        # Calculate extents
        log.info(f"Study area {study_area}: Calculating Extents layer")
        ds["extents"] = extents(
            ds_aux.ndwi_wet_freq, ds.elevation, ds_aux.ndwi_tide_corr
        )

        if exposure_offsets:
            log.info(f"Study area {study_area}: Calculating Exposure layer")

            # Set time range
            all_timerange = pd.date_range(
                start=round_date_strings(start_date, round_type="start"),
                end=round_date_strings(end_date, round_type="end"),
                freq=modelled_freq,
            )

            # Calculate exposure
            ds["exposure"], tide_cq = exposure(ds.elevation, all_timerange)
>>>>>>> 7e53ba68

            # Calculate spread, offsets and HAT/LAT/LOT/HOT
            log.info(
                f"Study area {study_area}: Calculating spread, offset "
                "and HAT/LAT/LOT/HOT layers"
            )
            (
                ds["oa_lat"],
                ds["oa_hat"],
                ds["oa_lot"],
                ds["oa_hot"],
                ds["oa_spread"],
                ds["oa_offset_lowtide"],
                ds["oa_offset_hightide"],
            ) = bias_offset(
                tide_m=tide_m,
                tide_cq=tide_cq,
                extents=ds.extents,
                lot_hot=True,
                lat_hat=True,
            )

            # Calculate tidelines
            log.info(
                f"Study area {study_area}: Calculating high and low tidelines "
                "and associated satellite offsets"
            )
            (hightideline, lowtideline, tidelines_gdf) = tidal_offset_tidelines(
                extents=ds.extents,
                offset_hightide=ds.oa_offset_hightide,
                offset_lowtide=ds.oa_offset_lowtide,
                distance=tideline_offset_distance,
            )

            # Export high and low tidelines and the offset data
            log.info(
                f"Study area {study_area}: Exporting high and low tidelines with satellite offset to {output_dir}"
            )
            hightideline.to_crs("EPSG:4326").to_file(
                f"{output_dir}/{study_area}_{start_date}_{end_date}_offset_hightide.geojson"
            )
            lowtideline.to_crs("EPSG:4326").to_file(
                f"{output_dir}/{study_area}_{start_date}_{end_date}_offset_lowtide.geojson"
            )
            tidelines_gdf.to_crs("EPSG:4326").to_file(
                f"{output_dir}/{study_area}_{start_date}_{end_date}_tidelines_highlow.geojson"
            )

        else:
            log.info(
                f"Study area {study_area}: Skipping Exposure and spread/offsets/tidelines calculation"
            )

        # Export layers as GeoTIFFs with optimised data types
        log.info(f"Study area {study_area}: Exporting output GeoTIFFs to {output_dir}")
        export_intertidal_rasters(
            ds, prefix=f"{output_dir}/{study_area}_{start_date}_{end_date}"
        )

        if output_auxiliaries:
            # Export auxiliary debug layers as GeoTIFFs with optimised data types
            log.info(
                f"Study area {study_area}: Exporting debugging GeoTIFFs to {output_dir}"
            )
            export_intertidal_rasters(
                ds_aux,
                prefix=f"{output_dir}/{study_area}_{start_date}_{end_date}_debug",
            )

        # Workflow completed
        log.info(f"Study area {study_area}: Completed DEA Intertidal workflow")

    except Exception as e:
        log.exception(f"Study area {study_area}: Failed to run process with error {e}")
        sys.exit(1)


if __name__ == "__main__":
    intertidal_cli()<|MERGE_RESOLUTION|>--- conflicted
+++ resolved
@@ -203,13 +203,6 @@
         Two-dimensional xarray dataset with dimensions (time, z),
         containing NDWI and tide height variables.
     freq : xr.DataArray
-<<<<<<< HEAD
-        Frequency of wetness for each pixel.
-    good_mask : xr.DataArray
-        Boolean mask indicating which pixels meet the inclusion criteria.
-    corr : xr.DataArray
-        Correlation of pixel wetness to tide height
-=======
         Frequency of wetness for each pixel (where NDWI > `ndwi_thresh`).
     corr : xr.DataArray
         Correlation of NDWI pixel wetness with tide height.
@@ -217,7 +210,6 @@
         Pixels identified as potential intertidal candidates for
         subsequent elevation modelling by the above frequency and
         correlation thresholds.
->>>>>>> 7e53ba68
     """
 
     # Flatten satellite dataset by stacking "y" and "x" dimensions
@@ -255,17 +247,6 @@
         "intertidal_candidate_px"
     )
 
-<<<<<<< HEAD
-    # Calculate correlations, and keep only pixels with positive
-    # correlations between water observations and tide height
-    correlations = xr.corr(flat_ds[index] > ndwi_thresh, flat_ds.tide_m, dim="time")
-    flat_ds = flat_ds.where(correlations > min_correlation, drop=True)
-    
-    # Return correlations to 3D array for use in later intertidal modules
-    corr = correlations.unstack("z").reindex_like(satellite_ds).transpose("y","x")
-    
-=======
->>>>>>> 7e53ba68
     print(
         f"Reducing analysed pixels from {freq.count().item()} to "
         f"{len(intertidal_candidates.z)} ({len(intertidal_candidates.z) * 100 / freq.count().item():.2f}%)"
@@ -495,13 +476,9 @@
     return dem_flat.to_dataset(name="elevation")
 
 
-<<<<<<< HEAD
-def pixel_uncertainty(flat_ds, flat_dem, ndwi_thresh=0.1, min_q=0.25, max_q=0.75, output_auxiliaries=False):
-=======
 def pixel_uncertainty(
     flat_ds, flat_dem, ndwi_thresh=0.1, method="mad", min_q=0.25, max_q=0.75
 ):
->>>>>>> 7e53ba68
     """
     Calculate uncertainty bounds around a modelled elevation based on
     observations that were misclassified by a given NDWI threshold.
@@ -532,37 +509,20 @@
         Defaults to "mad" for Median Absolute Deviation; use "quantile"
         to use quantile calculation instead.
     min_q, max_q : float, optional
-<<<<<<< HEAD
-        The minimum and maximum quantiles used to estimate uncertainty
-        bounds based on misclassified points. Defaults to interquartile
-        range, or 0.25, 0.75. This provides a balance between capturing
-        the range of uncertainty at each pixel, while not being overly
-        influenced by outliers in `flat_ds`.
-    output_auxiliaries : bool, optional
-        True if auxiliary outputs are required for debugging
-=======
         If `method == "quantile": the minimum and maximum quantiles used
         to estimate uncertainty bounds based on misclassified points.
         Defaults to interquartile range, or 0.25, 0.75. This provides a
         balance between capturing the range of uncertainty at each
         pixel, while not being overly influenced by outliers in `flat_ds`.
->>>>>>> 7e53ba68
 
     Returns
     -------
     dem_flat_low, dem_flat_high, dem_flat_uncertainty : xarray.DataArray
         The lower and upper uncertainty bounds around the modelled
         elevation, and the summary uncertainty range between them.
-<<<<<<< HEAD
-    misclassified_ds : xr.DataSet
-        If output_auxiliaries = True, a flattened Dataset is returned
-        showing all identified misclassified pixels in both the `ndwi`
-        and `tide_m` arrays.
-=======
     misclassified_sum : xarray.DataArray
         The sum of individual satellite observations misclassified by
         the modelled elevation and NDWI threshold.
->>>>>>> 7e53ba68
     """
 
     # Identify observations that were misclassifed by our modelled
@@ -613,14 +573,6 @@
     # Subtract low from high DEM to summarise uncertainy range
     dem_flat_uncertainty = dem_flat_high - dem_flat_low
 
-<<<<<<< HEAD
-    if output_auxiliaries:
-        return (
-        dem_flat_low,
-        dem_flat_high,
-        dem_flat_uncertainty,
-        misclassified_ds,
-=======
     # Calculate sum of misclassified points
     misclassified_sum = (
         misclassified_all.sum(dim="time")
@@ -633,15 +585,7 @@
         dem_flat_high,
         dem_flat_uncertainty,
         misclassified_sum,
->>>>>>> 7e53ba68
-    )
-    
-    else:
-        return (
-            dem_flat_low,
-            dem_flat_high,
-            dem_flat_uncertainty,
-        )
+    )
 
 
 def flat_to_ds(flat_ds, template, stacked_dim="z"):
@@ -712,7 +656,6 @@
     max_workers=None,
     config_path="configs/dea_intertidal_config.yaml",
     log=None,
-    output_auxiliaries = False,
 ):
     """
     Calculates DEA Intertidal Elevation using satellite imagery and
@@ -764,8 +707,6 @@
         "configs/dea_intertidal_config.yaml".
     log : logging.Logger, optional
         Logger object, by default None.
-    output_auxiliaries : bool, optional
-        True if auxiliary outputs are required for debugging
 
     Returns
     -------
@@ -782,14 +723,6 @@
     tide_m : xarray.DataArray
         An xarray.DataArray object containing the modeled tide
         heights for each pixel in the study area.
-    good_mask : xarray.DataArray
-        An xarray.DataArray identifiying candidate intertidal pixels.
-        Only returned if `output_auxiliaries` is True.        
-    misclassified_ds : xarray.DataArray
-        An xarray.DataArray derived from a xarray.Dataset of the same 
-        name. The returned variable is a count of misclassified ndwi
-        pixels, reshaped after satellite_ds. Only returned if
-        'output_auxiliaries' is True.
     """
 
     if log is None:
@@ -888,24 +821,6 @@
 
     # Model intertidal elevation uncertainty
     log.info(f"Study area {study_area}: Modelling intertidal uncertainty")
-<<<<<<< HEAD
-    if output_auxiliaries:
-        (elevation_low, 
-         elevation_high, 
-         elevation_uncertainty, 
-         misclassified_ds) = pixel_uncertainty(flat_ds, flat_dem, ndwi_thresh, output_auxiliaries=output_auxiliaries)
-        
-        flat_dem[["elevation_low", 
-                  "elevation_high", 
-                  "elevation_uncertainty"]] = (elevation_low, 
-                                               elevation_high, 
-                                               elevation_uncertainty)
-        
-    else:
-        flat_dem[
-            ["elevation_low", "elevation_high", "elevation_uncertainty"]
-        ] = pixel_uncertainty(flat_ds, flat_dem, ndwi_thresh)
-=======
     (
         elevation_low,
         elevation_high,
@@ -924,7 +839,6 @@
         [freq, corr, intertidal_candidates, misclassified],
         fill_value={"intertidal_candidates": False},
     )
->>>>>>> 7e53ba68
 
     # Unstack all layers back into their original spatial dimensions
     log.info(
@@ -937,24 +851,8 @@
     log.info(
         f"Study area {study_area}: Successfully completed intertidal elevation modelling"
     )
-<<<<<<< HEAD
-    if output_auxiliaries:
-        
-        # Unstack misclassified_ds
-        # Note: not using the flat_to_ds func as the time dimension on misclassified_ds
-        # was interfering with the transpose step
-        misclassified_ds = misclassified_ds.unstack('z').reindex_like(satellite_ds)
-        
-        # Count misclassified pixels
-        misclassified_ds = misclassified_ds.ndwi.count(dim='time').transpose("y", "x")
-        
-        return ds, freq, corr, tide_m, good_mask, misclassified_ds
-    else:
-        return ds, freq, corr, tide_m
-=======
 
     return ds, ds_aux, tide_m
->>>>>>> 7e53ba68
 
 
 @click.command()
@@ -1046,12 +944,6 @@
     default=True,
     help="Whether to sign AWS requests for S3 access. Defaults to "
     "True; can be set to False by passing `--no-aws_unsigned`.",
-)
-@click.option(
-    "--output_auxiliaries",
-    type=bool,
-    default=False,
-    help="Whether to output auxiliary files for debugging",
 )
 def intertidal_cli(
     config_path,
@@ -1065,7 +957,6 @@
     exposure_offsets,
     output_auxiliaries,
     aws_unsigned,
-    output_auxiliaries,
 ):
     log = configure_logging(f"Intertidal processing for study area {study_area}")
 
@@ -1077,149 +968,6 @@
     os.makedirs(output_dir, exist_ok=True)
 
     try:
-<<<<<<< HEAD
-        if output_auxiliaries:
-            # Calculate elevation
-            (ds, 
-             freq, 
-             corr, 
-             tide_m, 
-             good_mask, 
-             misclassified_ds) = elevation(
-                study_area,
-                start_date=start_date,
-                end_date=end_date,
-                resolution=resolution,
-                crs="EPSG:3577",
-                ndwi_thresh=ndwi_thresh,
-                include_s2=True,
-                include_ls=True,
-                filter_gqa=False,
-                config_path=config_path,
-                log=log,
-                output_auxiliaries=output_auxiliaries,
-            )
-            
-            # Compile auxiliary files into xr.Dataset
-            ds_debug = xr.Dataset()
-            ds_debug['NDWI_freq'] = freq
-            ds_debug['NDWI_tide_corr'] = corr
-            ds_debug['intertidal_candidate_px'] = good_mask
-            ds_debug['misclassified_px_count'] = misclassified_ds
-            
-            # Calculate extents
-            log.info(f"Study area {study_area}: Calculating Extents layer")
-            ds["extents"] = extents(freq, ds.elevation, corr)
-
-            if exposure_offsets:
-                # Calculate exposure
-                log.info(f"Study area {study_area}: Calculating Exposure layer")
-                all_timerange = pd.date_range(
-                    start=round_date_strings(start_date, round_type="start"),
-                    end=round_date_strings(end_date, round_type="end"),
-                    freq=modelled_freq,
-                )
-                ds["exposure"], tide_cq = exposure(ds.elevation, all_timerange)
-
-                # Calculate spread, offsets and HAT/LAT/LOT/HOT
-                log.info(
-                    f"Study area {study_area}: Calculating spread, offset "
-                    "and HAT/LAT/LOT/HOT layers"
-                )
-                (
-                    ds["lat"],
-                    ds["hat"],
-                    ds["lot"],
-                    ds["hot"],
-                    ds["spread"],
-                    ds["offset_lowtide"],
-                    ds["offset_hightide"],
-                ) = bias_offset(
-                    tide_m=tide_m,
-                    tide_cq=tide_cq,
-                    extents=ds.extents,
-                    lot_hot=True,
-                    lat_hat=True,
-                )
-
-                # Calculate tidelines
-                log.info(
-                    f"Study area {study_area}: Calculating high and low tidelines "
-                    "and associated satellite offsets"
-                )
-                (hightideline, lowtideline, tidelines_gdf) = tidal_offset_tidelines(
-                    extents=ds.extents,
-                    offset_hightide=ds.offset_hightide,
-                    offset_lowtide=ds.offset_lowtide,
-                    distance=tideline_offset_distance,
-                )
-
-                # Export high and low tidelines and the offset data
-                log.info(
-                    f"Study area {study_area}: Exporting high and low tidelines with satellite offset"
-                )
-                hightideline.to_crs("EPSG:4326").to_file(
-                    f"data/interim/{study_area}_{start_date}_{end_date}_offset_hightide.geojson"
-                )
-                lowtideline.to_crs("EPSG:4326").to_file(
-                    f"data/interim/{study_area}_{start_date}_{end_date}_offset_lowtide.geojson"
-                )
-                tidelines_gdf.to_crs("EPSG:4326").to_file(
-                    f"data/interim/{study_area}_{start_date}_{end_date}_tidelines_highlow.geojson"
-                )
-
-            else:
-                log.info(
-                    f"Study area {study_area}: Skipping Exposure and spread/offsets/tidelines calculation"
-                )
-
-            # Export layers as GeoTIFFs with optimised data types
-            log.info(f"Study area {study_area}: Exporting outputs to GeoTIFFs")
-            export_intertidal_rasters(
-                ds, prefix=f"data/interim/{study_area}_{start_date}_{end_date}"
-            )
-            
-            # Export auxiliary debug layers as GeoTIFFs with optimised data types
-            log.info(f"Study area {study_area}: Exporting debugging outputs to GeoTIFFs")
-            export_intertidal_rasters(
-                ds_debug, prefix=f"data/interim/Debug_{study_area}_{start_date}_{end_date}"
-            )
-
-            # Workflow completed
-            log.info(f"Study area {study_area}: Completed DEA Intertidal workflow")
-            
-            return freq, corr, good_mask, misclassified_ds
-            
-        else:
-             # Calculate elevation
-            ds, freq, corr, tide_m = elevation(
-                study_area,
-                start_date=start_date,
-                end_date=end_date,
-                resolution=resolution,
-                crs="EPSG:3577",
-                ndwi_thresh=ndwi_thresh,
-                include_s2=True,
-                include_ls=True,
-                filter_gqa=False,
-                config_path=config_path,
-                log=log,
-            )
-
-            # Calculate extents
-            log.info(f"Study area {study_area}: Calculating Extents layer")
-            ds["extents"] = extents(freq, ds.elevation, corr)
-
-            if exposure_offsets:
-                # Calculate exposure
-                log.info(f"Study area {study_area}: Calculating Exposure layer")
-                all_timerange = pd.date_range(
-                    start=round_date_strings(start_date, round_type="start"),
-                    end=round_date_strings(end_date, round_type="end"),
-                    freq=modelled_freq,
-                )
-                ds["exposure"], tide_cq = exposure(ds.elevation, all_timerange)
-=======
         # Calculate elevation
         ds, ds_aux, tide_m = elevation(
             study_area,
@@ -1253,7 +1001,6 @@
 
             # Calculate exposure
             ds["exposure"], tide_cq = exposure(ds.elevation, all_timerange)
->>>>>>> 7e53ba68
 
             # Calculate spread, offsets and HAT/LAT/LOT/HOT
             log.info(
