import sys
import numpy as np
import pandas as pd
import xarray as xr
import geopandas as gpd
from glob import glob
import matplotlib.pyplot as plt
from concurrent.futures import ProcessPoolExecutor
from tqdm import tqdm
from itertools import repeat
import click

import datacube
import odc.geo.xr
from odc.algo import mask_cleanup, xr_quantile
from datacube.utils.geometry import Geometry
from datacube.utils.aws import configure_s3_access

from dea_tools.coastal import pixel_tides
from dea_tools.dask import create_local_dask_cluster

from intertidal.utils import (
    load_config,
    configure_logging,
    round_date_strings,
    export_intertidal_rasters,
)
from intertidal.extents import extents
from intertidal.exposure import exposure
from intertidal.tidal_bias_offset import bias_offset, tidal_offset_tidelines


def load_data(
    dc,
    geom,
    time_range=("2019", "2021"),
    resolution=10,
    crs="EPSG:3577",
    s2_prod="s2_nbart_ndwi",
    ls_prod="ls_nbart_ndwi",
    config_path="configs/dea_virtual_product_landsat_s2.yaml",
    filter_gqa=True,
):
    """
    Load cloud-masked Landsat and Sentinel-2 NDWI data for a given
    spatial and temporal extent.

    Parameters
    ----------
    dc : Datacube
        A datacube instance connected to a database.
    geom : Geometry object from datacube.utils.geometry
        A geometry object from `datacube.utils.geometry` that defines
        the spatial extent of interest.
    time_range : tuple, optional
        A tuple containing the start and end date for the time range of
        interest, in the format (start_date, end_date). The default is
        ("2019", "2021").
    resolution : int or float, optional
        The spatial resolution (in metres) to load data at. The default
        is 10.
    crs : str, optional
        The coordinate reference system (CRS) to project data into. The
        default is Australian Albers "EPSG:3577".
    s2_prod : str, optional
        The name of the virtual product to use for Sentinel-2 data. The
        default is "s2_nbart_ndwi".
    ls_prod : str, optional
        The name of the virtual product to use for Landsat data. The
        default is "ls_nbart_ndwi".
    config_path : str, optional
        The path to the virtual product configuration file. The default is
        "configs/dea_virtual_product_landsat_s2.yaml".
    filter_gqa : bool, optional
        Whether or not to filter Sentinel-2 data using the GQA filter.
        The default is True.

    Returns
    -------
    satellite_ds : xarray.Dataset
        An xarray dataset containing the loaded Landsat and Sentinel-2
        data, converted to NDWI with cloud masking applied.
    """

    from datacube.virtual import catalog_from_file
    from datacube.utils.masking import mask_invalid_data
    from datacube.utils.geometry import GeoBox, Geometry

    # Load in virtual product catalogue
    catalog = catalog_from_file(config_path)

    # Create the 'query' dictionary object
    query_params = {
        "geopolygon": geom,
        "time": time_range,
        "resolution": (-resolution, resolution),
        "output_crs": crs,
        "dask_chunks": {"time": 1, "x": 2048, "y": 2048},
        "resampling": {
            "*": "cubic",
            "oa_nbart_contiguity": "nearest",
            "oa_fmask": "nearest",
            "oa_s2cloudless_mask": "nearest",
        },
    }

    # Optionally add GQA
    # TODO: Remove once Sentinel-2 GQA issue is resolved
    if filter_gqa:
        query_params["gqa_iterative_mean_xy"] = (0, 1)

    # Output list
    data_list = []

    # If Sentinel-2 data is requested
    if s2_prod is not None:
        # Load Sentinel-2 data
        product = catalog[s2_prod]
        s2_ds = product.load(dc, **query_params)

        # Apply cloud mask and contiguity mask
        s2_ds_masked = s2_ds.where(s2_ds.cloud_mask == 1 & s2_ds.contiguity)
        data_list.append(s2_ds_masked)

    # If Landsat data is requested
    if ls_prod is not None:
        # Load Landsat data
        product = catalog[ls_prod]
        ls_ds = product.load(dc, **query_params)

        # Clean cloud mask by applying morphological closing to all
        # valid (non cloud, shadow or nodata) pixels. This removes
        # long, narrow features like false positives over bright beaches.
        good_data_cleaned = mask_cleanup(
            mask=ls_ds.cloud_mask.isin([1, 4, 5]),
            mask_filters=[("closing", 5)],
        )

        # Dilate cloud and shadow. To ensure that nodata areas (e.g.
        # Landsat 7 SLC off stripes) are not also dilated, only dilate
        # mask pixels (e.g. values 0 in `good_data_cleaned`) that are
        # outside of the original nodata pixels (e.g. not 0 in
        # `ls_ds.cloud_mask`)
        good_data_mask = mask_cleanup(
            mask=(good_data_cleaned == 0) & (ls_ds.cloud_mask != 0),
            mask_filters=[("dilation", 5)],
        )

        # Apply cloud mask and contiguity mask
        ls_ds_masked = ls_ds.where(~good_data_mask & ls_ds.contiguity)
        data_list.append(ls_ds_masked)

    # Combine into a single ds, sort and drop no longer needed bands
    satellite_ds = (
        xr.concat(data_list, dim="time")
        .sortby("time")
        .drop(["cloud_mask", "contiguity"])
    )
    return satellite_ds


def ds_to_flat(
    satellite_ds,
    ndwi_thresh=0.1,
    index="ndwi",
    min_freq=0.01,
    max_freq=0.99,
    min_correlation=0.2,
):
    """
    Flattens a three-dimensional array (x, y, time) to a two-dimensional
    array (time, z) by selecting only pixels with positive correlations
    between water observations and tide height. This greatly improves
    processing time by ensuring only a narrow strip of pixels along the
    coastline are analysed, rather than the entire x * y array.
    The x and y dimensions are stacked into a single dimension (z)

    Parameters
    ----------
    satellite_ds : xr.Dataset
        Three-dimensional (x, y, time) xarray dataset with variable
        "tide_m" and a water index variable as provided by `index`.
    ndwi_thresh : float, optional
        Threshold for NDWI index used to identify wet or dry pixels.
        Default is 0.1.
    index : str, optional
        Name of the water index variable. Default is "ndwi".
    min_freq : float, optional
        Minimum frequency of wetness required for a pixel to be included
        in the output. Default is 0.01.
    max_freq : float, optional
        Maximum frequency of wetness required for a pixel to be included
        in the output. Default is 0.99.
    min_correlation : float, optional
        Minimum correlation between water index values and tide height
        required for a pixel to be included in the output. Default is
        0.2.

    Returns
    -------
    flat_ds : xr.Dataset
        Two-dimensional xarray dataset with dimensions (time, z)
    freq : xr.DataArray
        Frequency of wetness for each pixel.
    good_mask : xr.DataArray
        Boolean mask indicating which pixels meet the inclusion criteria.
    """

    # Calculate frequency of wet per pixel, then threshold
    # to exclude always wet and always dry
    freq = (
        (satellite_ds[index] > ndwi_thresh)
        .where(~satellite_ds[index].isnull())
        .mean(dim="time")
        .drop_vars("variable")
    )
    good_mask = (freq >= min_freq) & (freq <= max_freq)

    # Flatten to 1D
    flat_ds = satellite_ds.stack(z=("x", "y")).where(
        good_mask.stack(z=("x", "y")), drop=True
    )

    # Calculate correlations, and keep only pixels with positive
    # correlations between water observations and tide height
    correlations = xr.corr(flat_ds[index] > ndwi_thresh, flat_ds.tide_m, dim="time")
    flat_ds = flat_ds.where(correlations > min_correlation, drop=True)
    # Return correlations to 3D array and mask frequency for use in later intertidal modules
    corr = correlations.unstack("z").reindex_like(satellite_ds).transpose("y","x")
    
    print(
        f"Reducing analysed pixels from {freq.count().item()} to {len(flat_ds.z)} ({len(flat_ds.z) * 100 / freq.count().item():.2f}%)"
    )
    return flat_ds, freq, good_mask, corr


def rolling_tide_window(
    i,
    flat_ds,
    window_spacing,
    window_radius,
    tide_min,
    statistic="median",
):
    """
    Filter observations from a flattened array that fall within a
    specific tide window, and summarise these values using a given
    statistic (median, mean, or quantile).

    This is used to smooth NDWI values along the tide dimension so that
    we can more easily identify the transition from dry to wet pixels
    with increasing tide height.

    Parameters
    ----------
    i : int
        Index of the current window.
    flat_ds : xarray.Dataset
        Input dataset with tide observations (tide_m) as a dimension.
    window_spacing : float
        Provides the spacing of each rolling window interval in tide
        units (e.g. metres).
    window_radius : float
        Provides the radius/width of each rolling window in tide units
        (e.g. metres).
    tide_min : float
        Bottom edge of the rolling window in tide units (e.g. metres).
    statistic : str, optional
        Statistic to apply on the values within each window. One of
        ["median", "mean", "quantile"]. Default is "median".

    Returns
    -------
    xarray.Dataset
        Aggregated dataset of the selected statistic and additional
        information on the window. The returned dataset includes the
        aggregated NDWI values within the window.

    """

    # Set min and max thresholds to filter dataset
    thresh_centre = tide_min + (i * window_spacing)
    thresh_min = thresh_centre - window_radius
    thresh_max = thresh_centre + window_radius

    # Filter dataset
    masked_ds = flat_ds.where(
        (flat_ds.tide_m >= thresh_min) & (flat_ds.tide_m <= thresh_max)
    )

    # Apply median or quantile
    if statistic == "quantile":
        ds_agg = xr_quantile(
            src=masked_ds.dropna(dim="time", how="all"),
            quantiles=[0.1, 0.5, 0.9],
            nodata=np.nan,
        )
    elif statistic == "median":
        ds_agg = masked_ds.median(dim="time")
    elif statistic == "mean":
        ds_agg = masked_ds.mean(dim="time")

    return ds_agg


def pixel_rolling_median(flat_ds, windows_n=100, window_prop_tide=0.15, max_workers=64):
    """
    Calculate rolling medians for each pixel in an xarray.Dataset from
    low to high tide, using a set number of rolling windows (defined
    by `windows_n`) with radius determined by the proportion of the tide
    range specified by `window_prop_tide`.

    For each window, the function returns the median of all tide heights
    and NDWI index values within the window, and returns an array with a
    new "interval" dimension that summarises these values from low to
    high tide.

    Parameters
    ----------
    flat_ds : xarray.Dataset
        A flattened two dimensional (time, z) xr.Dataset containing
        variables "ndwi" and "tide_height", as produced by the
        `ds_to_flat` function
    windows_n : int, optional
        Number of rolling windows to iterate over, by default 100
    window_prop_tide : float, optional
        Proportion of the tide range to use for each window radius,
        by default 0.15
    max_workers : int, optional
        Maximum number of worker processes to use for parallel
        execution, by default 64

    Returns
    -------
    xarray.Dataset
        An two dimensional (interval, z) xarray.Dataset containing the
        rolling median for each pixel from low to high tide.
    """

    # First obtain some required statistics on the satellite-observed
    # min, max and tide range per pixel
    tide_max = flat_ds.tide_m.max(dim="time")
    tide_min = flat_ds.tide_m.min(dim="time")
    tide_range = tide_max - tide_min

    # To conduct a pixel-wise rolling median, we first need to calculate
    # some statistics on the tides observed for each individual pixel in
    # the study area. These are then used to calculate rolling windows
    # that are unique/tailored for the tidal regime of each pixel:
    #
    #     - window_radius_tide: Provides the radius/width of each
    #       rolling window in tide units (e.g. metres).
    #     - window_spacing_tide: Provides the spacing of each rolling
    #       window interval in tide units (e.g. metres)
    #     - window_offset: Ensures that analysis covers the entire tide
    #       range by starting the first rolling window beneath the
    #       lowest tide, and finishing the final rolling window after
    #       the highest tide
    #
    window_radius_tide = tide_range * window_prop_tide
    window_spacing_tide = tide_range / windows_n
    window_offset = int((windows_n * window_prop_tide) / 2.0)

    # Parallelise pixel-based rolling median using `concurrent.futures`
    with ProcessPoolExecutor(max_workers=max_workers) as executor:
        # Create rolling intervals to iterate over
        rolling_intervals = range(-window_offset, windows_n + window_offset)

        # Place itervals in a iterable along with params for each call
        to_iterate = (
            rolling_intervals,
            *(
                repeat(i, len(rolling_intervals))
                for i in [flat_ds, window_spacing_tide, window_radius_tide, tide_min]
            ),
        )

        # Apply func in parallel
        out_list = list(
            tqdm(
                executor.map(rolling_tide_window, *to_iterate),
                total=len(list(rolling_intervals)),
            )
        )

    # Combine to match the shape of the original dataset, then sort from
    # low to high tide
    interval_ds = xr.concat(out_list, dim="interval").sortby("interval")

    return interval_ds


def pixel_dem(interval_ds, flat_ds, ndwi_thresh=0.1, smooth_radius=20):
    """
    Calculates an estimate of intertidal elevation based on satellite
    imagery and tide data. Elevation is calculated by identifying the
    max tide per pixel where a rolling median of NDWI == land.

    Parameters
    ----------
    interval_ds : xarray.Dataset
        A flattened 2D xarray Dataset containing the rolling median for
        each pixel from low to high tide for the given area, with
        variables 'tide_m' and 'ndwi'.
    flat_ds : xarray.Dataset
        A flattened two dimensional (time, z) xr.Dataset containing
        variables "ndwi" and "tide_height", as produced by the
        `ds_to_flat` function
    ndwi_thresh : float, optional
        A threshold value for the normalized difference water index
        (NDWI), above which pixels are considered water. Defaults to
        0.1, which appears to more reliably capture the transition from
        dry to wet pixels than 0.0.
    smooth_radius : int, optional
        A rolling mean filter can be applied to smooth data along the
        tide interval dimension. This produces smoother DEM surfaces
        than using the rolling median directly. Defaults to 20; set to
        0 to deactivate.

    Returns
    -------
    xarray.Dataset
        An xarray Dataset containing the DEM for the given area, with
        a single variable 'elevation'.

    Notes
    -----
    This function can additionally apply a rolling mean to smooth the
    interval data before identifying the max tide per pixel where
    NDWI == land. This produces a cleaner and less noisy output.
    """

    # Smooth tidal intervals using a rolling mean
    if smooth_radius > 1:
        smoothed_ds = interval_ds.rolling(
            interval=smooth_radius, center=False, min_periods=1
        ).mean()
    else:
        smoothed_ds = interval_ds

    # Identify the max tide per pixel where rolling median NDWI == land.
    # This represents the tide height at which the pixel transitions from
    # dry to wet as it gets inundated by tidal waters.
    tide_dry = smoothed_ds.tide_m.where(smoothed_ds.ndwi <= ndwi_thresh)
    tide_thresh = tide_dry.max(dim="interval")

    # Remove any pixel where tides max out (i.e. always land)
    tide_max = smoothed_ds.tide_m.max(dim="interval")
    always_dry = tide_thresh >= tide_max
    dem_flat = tide_thresh.where(~always_dry).drop("variable")

    # Export as xr.Dataset
    return dem_flat.to_dataset(name="elevation")


def pixel_uncertainty(
    flat_ds, flat_dem, ndwi_thresh=0.1, method="mad", min_q=0.25, max_q=0.75
):
    """
    Calculate uncertainty bounds around a modelled elevation based on
    observations that were misclassified by a given NDWI threshold.

    The function identifies observations that were misclassified by the
    modelled elevation, i.e., wet observations (NDWI > threshold) at
    lower tide heights than the modelled elevation, or dry observations
    (NDWI < threshold) at higher tide heights than the modelled
    elevation.

    Parameters
    ----------
    flat_ds : xarray.Dataset
        A flattened (2D) dataset containing dimensions "time" and "z",
        and variables "ndwi" (Normalized Difference Water Index) and
        "tide_m" (tide height) for each satellite observation.
    flat_dem : xarray.DataArray
        A 2D array containing modelled elevations per pixel, as
        generated by `intertidal.elevation.pixel_dem`.
    ndwi_thresh : float, optional
        A threshold value for NDWI, below which an observation is
        considered "dry", and above which it is considered "wet". The
        default is 0.1.
    method : string, optional
        Whether to calculate uncertainty using Median Absolute Deviation
        (MAD) of the tide heights of all misclassified points, or by
        taking upper/lower tide height quantiles of miscalssified points.
        Defaults to "mad" for Median Absolute Deviation; use "quantile"
        to use quantile calculation instead.
    min_q, max_q : float, optional
        If `method == "quantile": the minimum and maximum quantiles used
        to estimate uncertainty bounds based on misclassified points.
        Defaults to interquartile range, or 0.25, 0.75. This provides a
        balance between capturing the range of uncertainty at each
        pixel, while not being overly influenced by outliers in `flat_ds`.

    Returns
    -------
    tuple of xarray.DataArray
        The lower and upper uncertainty bounds around the modelled
        elevation, and the summary uncertainty range between them.
    """

    # Identify observations that were misclassifed by our modelled
    # elevation: e.g. wet observations (NDWI > threshold) at lower tide
    # heights than our modelled elevation, or dry observations (NDWI <
    # threshold) at higher tide heights than our modelled elevation.
    misclassified_wet = (flat_ds.ndwi > ndwi_thresh) & (
        flat_ds.tide_m < flat_dem.elevation
    )
    misclassified_dry = (flat_ds.ndwi < ndwi_thresh) & (
        flat_ds.tide_m > flat_dem.elevation
    )
    misclassified_all = misclassified_wet | misclassified_dry
    misclassified_ds = flat_ds.where(misclassified_all).drop("variable")
    
    # Calculate sum of misclassified points
    misclassified_sum = misclassified_all.sum(dim="time")

    # Calculate uncertainty by taking the Median Absolute Deviation of
    # all misclassified points.
    if method == "mad":
        # Calculate median of absolute deviations
        # TODO: Account for large MAD on pixels with very few
        # misclassified points. Set < X misclassified points to 0 MAD?
        mad = abs(misclassified_ds.tide_m - flat_dem.elevation).median(dim="time")

        # Calculate low and high bounds
        uncertainty_low = flat_dem.elevation - mad
        uncertainty_high = flat_dem.elevation + mad

    # Calculate interquartile tide height range of our misclassified
    # observations to obtain lower and upper uncertainty bounds around our
    # modelled elevation.
    elif method == "quantile":
        # Use xr_quantile (faster than built-in .quantile)
        misclassified_q = xr_quantile(
            src=misclassified_ds.dropna(dim="time", how="all")[["tide_m"]],
            quantiles=[min_q, max_q],
            nodata=np.nan,
        ).tide_m.fillna(flat_dem.elevation)

        # Extract low and high bounds
        uncertainty_low = misclassified_q.sel(quantile=min_q, drop=True)
        uncertainty_high = misclassified_q.sel(quantile=max_q, drop=True)

    # Clip min and max uncertainty to modelled elevation to ensure lower
    # bounds are not above modelled elevation (and vice versa)
    dem_flat_low = np.minimum(uncertainty_low, flat_dem.elevation)
    dem_flat_high = np.maximum(uncertainty_high, flat_dem.elevation)

    # Subtract low from high DEM to summarise uncertainy range
    dem_flat_uncertainty = dem_flat_high - dem_flat_low

    return (
        dem_flat_low,
        dem_flat_high,
        dem_flat_uncertainty,
        misclassified_sum,
    )


def flat_to_ds(flat_ds, template, stacked_dim="z"):
    """
    Convert a flattened xarray Dataset with a stacked dimension to its
    original spatial dimensions, based on a given template.

    Parameters
    ----------
    flat_ds : xarray.Dataset
        A flattened xarray.Dataset, i.e., a dataset where each "y", "x"
        pixel is stacked into a single "z" dimension.
    template : xarray.Dataset
        An xarray.Dataset containing the original spatial dimensions and
        coordinates of the data, used as a template to reshape the flattened
        data back to the spatial dimensions.
    stacked_dim : str, optional
        The name of the stacked dimension in the flattened dataset. The
        default is "z".

    Returns
    -------
    xarray.Dataset
        The unflattened xarray Dataset, with the same spatial dimensions
        (e.g. "y", "x") as the template.

    Notes
    -----
    The function unstacks the flattened dataset along the stacked
    dimension, reindexes the resulting dataset to match the spatial
    dimensions and coordinates of the template, and transposes the
    dimensions to match the order of the template's "y", "x", and
    variable dimensions.
    """

    # Unstack back to match template array
    unstacked_ds = (
        flat_ds.unstack(stacked_dim)
        .reindex_like(template)
        .transpose(*template.odc.spatial_dims)
    )

    return unstacked_ds


def elevation(
    study_area,
    start_date,
    end_date,
    resolution=10,
    crs="EPSG:3577",
    ndwi_thresh=0.1,
    include_s2=True,
    include_ls=True,
    filter_gqa=False,
    min_freq=0.01,
    max_freq=0.99,
    min_correlation=0.2,
    windows_n=100,
    window_prop_tide=0.15,
    max_workers=64,
    config_path="configs/dea_intertidal_config.yaml",
    log=None,
):
    """
    Calculates DEA Intertidal Elevation using satellite imagery and
    tidal modeling.

    Parameters
    ----------
    study_area : int or str or Geometry
        Study area polygon represented as either the ID of a tile grid
        cell, or a Geometry object.
    start_date : str, optional
        Start date of data to load (inclusive), by default '2020'. Can
        be any string supported by datacube (e.g. '2020-01-01')
    end_date : str, optional
        End date of data to load (inclusive), by default '2022'. Can
        be any string supported by datacube (e.g. '2022-12-31')
    resolution : int, optional
        Pixel size in meters, by default 10.
    crs : str, optional
        Coordinate reference system, by default "EPSG:3577".
    ndwi_thresh : float, optional
        A threshold value for the normalized difference water index
        (NDWI) above which pixels are considered water, by default 0.1.
    include_s2 : bool, optional
        Whether to include Sentinel-2 data, by default True.
    include_ls : bool, optional
        Whether to include Landsat data, by default True.
    filter_gqa : bool, optional
        Whether to apply the GQA filter to the dataset, by default False.
    min_freq, max_freq : float, optional
        Minimum and maximum frequency of wetness required for a pixel to
        be included in the analysis, by default 0.01 and 0.99.
    min_correlation : float, optional
        Minimum correlation between water index and tide height required
        for a pixel to be included in the analysis, by default 0.2.
    windows_n : int, optional
        Number of rolling windows to iterate over in per-pixel rolling
        median calculation, by default 100
    window_prop_tide : float, optional
        Proportion of the tide range to use for each window radius in
        per-pixel rolling median calculation, by default 0.15
    max_workers : int, optional
        Maximum number of worker processes to use for parallel
        execution in per-pixel rolling median calculation, by default 64
    config_path : str, optional
        Path to the configuration file, by default
        "configs/dea_intertidal_config.yaml".
    log : logging.Logger, optional
        Logger object, by default None.

    Returns
    -------
    ds : xarray.Dataset
        xarray.Dataset object containing intertidal elevation and
        confidence values for each pixel in the study area.
    freq : xarray.DataArray
        The frequency layer summarising how frequently a pixel was
        wet across the time series.
    tide_m : xarray.DataArray
        An xarray.DataArray object containing the modeled tide
        heights for each pixel in the study area.
    """

    if log is None:
        log = configure_logging()

    # Create local dask cluster to improve data load time
    client = create_local_dask_cluster(return_client=True)

    # Connect to datacube
    dc = datacube.Datacube(app="Intertidal_elevation")

    # Load analysis params from config file
    config = load_config(config_path)

    # Load study area from tile grid if passed a string
    if isinstance(study_area, (int, str)):
        # Load study area
        gridcell_gdf = (
            gpd.read_file(config["Input files"]["grid_path"])
            .to_crs(epsg=4326)
            .set_index("id")
        )
        gridcell_gdf.index = gridcell_gdf.index.astype(str)
        gridcell_gdf = gridcell_gdf.loc[[str(study_area)]]

        # Create geom as input for dc.load
        geom = Geometry(geom=gridcell_gdf.iloc[0].geometry, crs="EPSG:4326")
        log.info(f"Study area {study_area}: Loaded study area grid")

    # Otherwise, use supplied geom
    else:
        geom = study_area
        study_area = "testing"
        log.info(f"Study area {study_area}: Loaded custom study area")

    # Load data
    log.info(f"Study area {study_area}: Loading satellite data")
    satellite_ds = load_data(
        dc=dc,
        geom=geom,
        time_range=(start_date, end_date),
        resolution=resolution,
        crs=crs,
        s2_prod="s2_nbart_ndwi" if include_s2 else None,
        ls_prod="ls_nbart_ndwi" if include_ls else None,
        config_path=config["Virtual product"]["virtual_product_path"],
        filter_gqa=filter_gqa,
    )[["ndwi"]]

    # Load data and close dask client
    satellite_ds.load()
    client.close()

    # Model tides into every pixel in the three-dimensional (x by y by
    # time) satellite dataset
    log.info(f"Study area {study_area}: Modelling tide heights for each pixel")
    tide_m, _ = pixel_tides(satellite_ds, resample=True)

    # Set tide array pixels to nodata if the satellite data array pixels
    # contain nodata. This ensures that we ignore any tide observations
    # where we don't have matching satellite imagery
    log.info(
        f"Study area {study_area}: Masking nodata and adding tide heights to satellite data array"
    )
    satellite_ds["tide_m"] = tide_m.where(
        ~satellite_ds.to_array().isel(variable=0).isnull()
    )

    # Flatten array from 3D (time, y, x) to 2D (time, z) and drop pixels
    # with no correlation with tide. This greatly improves processing
    # time by ensuring only a narrow strip of tidally influenced pixels
    # along the coast are analysed, rather than the entire study area.
    # (This step is later reversed using the `flat_to_ds` function)
    log.info(
        f"Study area {study_area}: Flattening satellite data array and filtering to tide influenced pixels"
    )
    flat_ds, freq, good_mask, corr = ds_to_flat(
<<<<<<< HEAD
        satellite_ds,
        ndwi_thresh=0.0,
        min_freq=min_freq,
        max_freq=max_freq,
        min_correlation=min_correlation,
=======
        satellite_ds, ndwi_thresh=0.0, min_freq=0.01, max_freq=0.99, min_correlation=0.2
>>>>>>> 959f62c1
    )

    # Calculate per-pixel rolling median.
    log.info(f"Study area {study_area}: Running per-pixel rolling median")
    interval_ds = pixel_rolling_median(
        flat_ds,
        windows_n=windows_n,
        window_prop_tide=window_prop_tide,
        max_workers=max_workers,
    )

    # Model intertidal elevation
    log.info(f"Study area {study_area}: Modelling intertidal elevation")
    flat_dem = pixel_dem(interval_ds, flat_ds, ndwi_thresh)

    # Model intertidal uncertainty and add arrays into elevation dataset
    log.info(f"Study area {study_area}: Modelling intertidal uncertainty")
    flat_dem[
        ["elevation_low", "elevation_high", "elevation_uncertainty"]
    ] = pixel_uncertainty(flat_ds, flat_dem, ndwi_thresh)

    # Unstack into original spatial dimensions to create master dataset
    ds = flat_to_ds(flat_dem, satellite_ds)

    # Return master ds and frequency layer
    log.info(
        f"Study area {study_area}: Successfully completed intertidal elevation modelling"
    )
    return ds, freq, corr, tide_m


@click.command()
@click.option(
    "--config_path",
    type=str,
    required=True,
    help="Path to the YAML config file defining inputs to "
    "use for this analysis. These are typically located in "
    "the `dea-intertidal/configs/` directory.",
)
@click.option(
    "--study_area",
    type=str,
    required=True,
    help="A string providing a unique ID of an analysis "
    "gridcell that will be used to run the analysis. This "
    'should match a row in the "id" column of the provided '
    "analysis gridcell vector file.",
)
@click.option(
    "--start_date",
    type=str,
    default="2020",
    help="The start date of satellite data to load from the "
    "datacube. This can be any date format accepted by datacube. ",
)
@click.option(
    "--end_date",
    type=str,
    default="2022",
    help="The end date of satellite data to load from the "
    "datacube. This can be any date format accepted by datacube. ",
)
@click.option(
    "--resolution",
    type=int,
    default=10,
    help="The spatial resolution in metres used to load satellite "
    "data and produce intertidal outputs. Defaults to 10 metre "
    "Sentinel-2 resolution.",
)
@click.option(
    "--ndwi_thresh",
    type=float,
    default=0.1,
    help="NDWI threshold used to identify the transition from dry to "
    "wet in the intertidal elevation calculation. Defaults to 0.1, "
    "which appears to more reliably capture this transition than 0.0.",
)
@click.option(
    "--modelled_freq",
    type=str,
    default="30min",
    help="The frequency at which to model tides across the entire "
    "analysis period as inputs to the exposure, LAT (lowest "
    "astronomical tide), HAT (highest astronomical tide), and "
    "spread/offset calculations. Defaults to '30min' which will "
    "generate a timestep every 30 minutes between 'start_date' and "
    "'end_date'.",
)
@click.option(
    "--tideline_offset_distance",
    type=int,
    default=500,
    help="The distance along each high and low tideline "
    "at which the respective high or low tide satellite "
    "offset will be calculated. By default, the distance "
    "is set to 500m.",
)
@click.option(
    "--exposure_offsets/--no-exposure_offsets",
    is_flag=True,
    default=True,
    help="Whether to run the Exposure and spread/offsets/tidelines "
    "steps of the Intertidal workflow. Defaults to True; can be set "
    "to False by passing `--no-exposure_offsets`.",
)
@click.option(
    "--aws_unsigned/--no-aws_unsigned",
    type=bool,
    default=True,
    help="Whether to use sign AWS requests for S3 access",
)
def intertidal_cli(
    config_path,
    study_area,
    start_date,
    end_date,
    resolution,
    ndwi_thresh,
    modelled_freq,
    tideline_offset_distance,
    exposure_offsets,
    aws_unsigned,
):
    log = configure_logging(f"Intertidal processing for study area {study_area}")

    # Configure S3
    configure_s3_access(cloud_defaults=True, aws_unsigned=aws_unsigned)

    try:
        # Calculate elevation
        ds, freq, tide_m = elevation(
            study_area,
            start_date=start_date,
            end_date=end_date,
            resolution=resolution,
            crs="EPSG:3577",
            ndwi_thresh=ndwi_thresh,
            include_s2=True,
            include_ls=True,
            filter_gqa=False,
            config_path=config_path,
            log=log,
        )

        # Calculate extents
        log.info(f"Study area {study_area}: Calculating Extents layer")
        ds["extents"] = extents(ds.elevation, freq)

        if exposure_offsets:
            # Calculate exposure
            log.info(f"Study area {study_area}: Calculating Exposure layer")
            all_timerange = pd.date_range(
                start=round_date_strings(start_date, round_type="start"),
                end=round_date_strings(end_date, round_type="end"),
                freq=modelled_freq,
            )
            ds["exposure"], tide_cq = exposure(ds.elevation, all_timerange)

            # Calculate spread, offsets and HAT/LAT/LOT/HOT
            log.info(
                f"Study area {study_area}: Calculating spread, offset "
                "and HAT/LAT/LOT/HOT layers"
            )
            (
                ds["lat"],
                ds["hat"],
                ds["lot"],
                ds["hot"],
                ds["spread"],
                ds["offset_lowtide"],
                ds["offset_hightide"],
            ) = bias_offset(
                tide_m=tide_m,
                tide_cq=tide_cq,
                extents=ds.extents,
                lot_hot=True,
                lat_hat=True,
            )

            # Calculate tidelines
            log.info(
                f"Study area {study_area}: Calculating high and low tidelines "
                "and associated satellite offsets"
            )
            (hightideline, lowtideline, tidelines_gdf) = tidal_offset_tidelines(
                extents=ds.extents,
                offset_hightide=ds.offset_hightide,
                offset_lowtide=ds.offset_lowtide,
                distance=tideline_offset_distance,
            )

            # Export high and low tidelines and the offset data
            log.info(
                f"Study area {study_area}: Exporting high and low tidelines with satellite offset"
            )
            hightideline.to_crs("EPSG:4326").to_file(
                f"data/interim/{study_area}_{start_date}_{end_date}_offset_hightide.geojson"
            )
            lowtideline.to_crs("EPSG:4326").to_file(
                f"data/interim/{study_area}_{start_date}_{end_date}_offset_lowtide.geojson"
            )
            tidelines_gdf.to_crs("EPSG:4326").to_file(
                f"data/interim/{study_area}_{start_date}_{end_date}_tidelines_highlow.geojson"
            )

        else:
            log.info(
                f"Study area {study_area}: Skipping Exposure and spread/offsets/tidelines calculation"
            )

        # Export layers as GeoTIFFs with optimised data types
        log.info(f"Study area {study_area}: Exporting outputs to GeoTIFFs")
        export_intertidal_rasters(
            ds, prefix=f"data/interim/{study_area}_{start_date}_{end_date}"
        )

        # Workflow completed
        log.info(f"Study area {study_area}: Completed DEA Intertidal workflow")

    except Exception as e:
        log.exception(f"Study area {study_area}: Failed to run process with error {e}")
        sys.exit(1)


if __name__ == "__main__":
    intertidal_cli()


# def pixel_tide_sort(ds, tide_var="tide_height", ndwi_var="ndwi", tide_dim="tide_n"):

#     # NOT CURRENTLY USED

#     # Return indicies to sort each pixel by tide along time dim
#     sort_indices = np.argsort(ds[tide_var].values, axis=0)

#     # Use indices to sort both tide and NDWI array
#     tide_sorted = np.take_along_axis(ds[tide_var].values, sort_indices, axis=0)
#     ndwi_sorted = np.take_along_axis(ds[ndwi_var].values, sort_indices, axis=0)

#     # Update values in array
#     ds[tide_var][:] = tide_sorted
#     ds[ndwi_var][:] = ndwi_sorted

#     return (
#         ds.assign_coords(coords={tide_dim: ("time", np.linspace(0, 1, len(ds.time)))})
#         .swap_dims({"time": tide_dim})
#         .drop("time")
#     )


# def create_dask_gateway_cluster(profile="r5_L", workers=2):
#     """
#     Create a cluster in our internal dask cluster.
#     Parameters
#     ----------
#     profile : str
#         Possible values are:
#             - r5_L (2 cores, 15GB memory)
#             - r5_XL (4 cores, 31GB memory)
#             - r5_2XL (8 cores, 63GB memory)
#             - r5_4XL (16 cores, 127GB memory)
#     workers : int
#         Number of workers in the cluster.
#     """

#     try:
#         from dask_gateway import Gateway

#         gateway = Gateway()

#         # Close any existing clusters
#         if len(cluster_names) > 0:
#             print("Cluster(s) still running:", cluster_names)
#             for n in cluster_names:
#                 cluster = gateway.connect(n.name)
#                 cluster.shutdown()

#         # Connect to new cluster
#         options = gateway.cluster_options()
#         options["profile"] = profile
#         options["jupyterhub_user"] = "robbi"
#         cluster = gateway.new_cluster(options)
#         cluster.scale(workers)

#         return cluster

#     except ClientConnectionError:
#         raise ConnectionError("Access to dask gateway cluster unauthorized")


def abslmp_gauge(
    coords, start_year=2019, end_year=2021, data_path="data/raw/ABSLMP", plot=True
):
    """
    Loads water level data from the nearest Australian Baseline Sea Level
    Monitoring Project gauge.
    """

    from shapely.ops import nearest_points
    from shapely.geometry import Point

    # Standardise coords format
    if isinstance(coords, (xr.core.dataset.Dataset, xr.core.dataarray.DataArray)):
        print("Using dataset bounds to load gauge data")
        coords = coords.odc.geobox.geographic_extent.geom
    elif isinstance(coords, tuple):
        coords = Point(coords)

    # Convert coords to GeoDataFrame
    coords_gdf = gpd.GeoDataFrame(geometry=[coords], crs="EPSG:4326").to_crs(
        "EPSG:3577"
    )

    # Load station metadata
    site_metadata_df = pd.read_csv(
        f"{data_path}/ABSLMP_station_metadata.csv", index_col="ID CODE"
    )

    # Convert metadata to GeoDataFrame
    sites_metadata_gdf = gpd.GeoDataFrame(
        data=site_metadata_df,
        geometry=gpd.points_from_xy(
            site_metadata_df.LONGITUDE, site_metadata_df.LATITUDE
        ),
        crs="EPSG:4326",
    ).to_crs("EPSG:3577")

    # Find nearest row
    site_metadata_gdf = gpd.sjoin_nearest(coords_gdf, sites_metadata_gdf).iloc[0]
    site_id = site_metadata_gdf["index_right"]
    site_name = site_metadata_gdf["TOWN / DISTRICT"]

    # Read all tide data
    print(f"Loading ABSLMP gauge {site_id} ({site_name})")
    available_paths = glob(f"{data_path}/{site_id}_*.csv")
    available_years = sorted([int(i[-8:-4]) for i in available_paths])

    loaded_data = [
        pd.read_csv(
            f"{data_path}/{site_id}_{year}.csv",
            index_col=0,
            parse_dates=True,
            na_values=-9999,
        )
        for year in range(start_year, end_year)
        if year in available_years
    ]

    try:
        # Combine loaded data
        df = pd.concat(loaded_data).rename(
            {" Adjusted Residuals": "Adjusted Residuals"}, axis=1
        )

        # Extract water level and residuals
        clean_df = df[["Sea Level", "Adjusted Residuals"]].rename_axis("time")
        clean_df.columns = ["sea_level", "residuals"]
        clean_df["sea_level"] = clean_df.sea_level - site_metadata_gdf.AHD
        clean_df["sea_level_noresiduals"] = clean_df.sea_level - clean_df.residuals

        # Summarise non-residual waterlevels by week to assess seasonality
        seasonal_df = (
            clean_df[["sea_level_noresiduals"]]
            .groupby(clean_df.index.isocalendar().week)
            .mean()
        )

        # Plot
        if plot:
            fig, axes = plt.subplots(2, 2, figsize=(15, 10))
            axes = axes.flatten()
            clean_df["sea_level"].plot(ax=axes[0], lw=0.2)
            axes[0].set_title("Water levels (AHD)")
            axes[0].set_xlabel("")
            clean_df["residuals"].plot(ax=axes[1], lw=0.3)
            axes[1].set_title("Adjusted residuals")
            axes[1].set_xlabel("")
            clean_df["sea_level_noresiduals"].plot(ax=axes[2], lw=0.2)
            axes[2].set_title("Water levels, no residuals (AHD)")
            axes[2].set_xlabel("")
            seasonal_df.plot(ax=axes[3])
            axes[3].set_title("Seasonal")

        return clean_df, seasonal_df

    except ValueError:
        print(
            f"\nNo data for selected start and end year. Available years include:\n{available_years}"
        )


# def abslmp_correction(ds, start_year=2010, end_year=2021):
#     """
#     Applies a seasonal correction to tide height data based on the nearest
#     Australian Baseline Sea Level Monitoring Project gauge.
#     """

#     # Load seasonal data from ABSLMP
#     _, abslmp_seasonal_df = abslmp_gauge(
#         coords=ds, start_year=start_year, end_year=end_year, plot=False
#     )

#     # Apply weekly offsets to tides
#     df_correction = abslmp_seasonal_df.loc[ds.time.dt.weekofyear].reset_index(drop=True)
#     df_correction.index = ds.time
#     da_correction = (
#         df_correction.rename_axis("time")
#         .rename({"sea_level_noresiduals": "tide_m"}, axis=1)
#         .to_xarray()
#     )
#     ds["tide_m"] = ds["tide_m"] + da_correction.tide_m

#     return ds<|MERGE_RESOLUTION|>--- conflicted
+++ resolved
@@ -757,15 +757,11 @@
         f"Study area {study_area}: Flattening satellite data array and filtering to tide influenced pixels"
     )
     flat_ds, freq, good_mask, corr = ds_to_flat(
-<<<<<<< HEAD
         satellite_ds,
-        ndwi_thresh=0.0,
+        ndwi_thresh=ndwi_thresh,
         min_freq=min_freq,
         max_freq=max_freq,
         min_correlation=min_correlation,
-=======
-        satellite_ds, ndwi_thresh=0.0, min_freq=0.01, max_freq=0.99, min_correlation=0.2
->>>>>>> 959f62c1
     )
 
     # Calculate per-pixel rolling median.
