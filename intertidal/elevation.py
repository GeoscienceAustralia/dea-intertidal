--- conflicted
+++ resolved
@@ -12,28 +12,16 @@
 
 import datacube
 import odc.geo.xr
-<<<<<<< HEAD
+from odc.geo.geom import BoundingBox
 from odc.algo import xr_quantile
-=======
-from odc.geo.geom import Geometry, BoundingBox
-from odc.geo.geobox import GeoBox
-from odc.geo.gridspec import GridSpec
-from odc.geo.types import xy_
-from odc.algo import (
-    mask_cleanup,
-    xr_quantile,
-    enum_to_bool,
-    keep_good_only,
-    erase_bad,
-    to_f32,
-)
->>>>>>> f0e76336
 from datacube.utils.aws import configure_s3_access
 from dea_tools.coastal import pixel_tides
 from dea_tools.dask import create_local_dask_cluster
 
 from intertidal.io import (
     load_data,
+    load_aclum,
+    load_topobathy,
     prepare_for_export,
     export_dataset_metadata,
 )
@@ -45,139 +33,6 @@
 from intertidal.extents import extents
 from intertidal.exposure import exposure
 from intertidal.tidal_bias_offset import bias_offset
-
-
-def load_topobathy(
-    dc,
-    satellite_ds,
-    product="ga_ausbathytopo250m_2023",
-    resampling="bilinear",
-    mask_invalid=True,
-):
-    """
-    Loads a topo-bathymetric DEM for the extents of the loaded satellite
-    data. This is used as a coarse mask to constrain the analysis to the
-    coastal zone, improving run time and reducing clear false positives.
-
-    Parameters
-    ----------
-    dc : Datacube
-        A Datacube instance for loading data.
-    satellite_ds : ndarray
-        The loaded satellite data, used to obtain the spatial extents
-        of the data.
-    product : str, optional
-        The name of the topo-bathymetric DEM product to load from the
-        datacube. Defaults to "ga_ausbathytopo250m_2023".
-    resampling : str, optional
-        The resampling method to use, by default "bilinear".
-    mask_invalid : bool, optional
-        Whether to mask invalid/nodata values in the array by setting
-        them to NaN, by default True.
-
-    Returns
-    -------
-    topobathy_ds : xarray.Dataset
-        The loaded topo-bathymetric DEM.
-    """
-    from datacube.utils.masking import mask_invalid_data
-
-    topobathy_ds = dc.load(
-        product=product, like=satellite_ds.odc.geobox.compat, resampling=resampling
-    ).squeeze("time")
-
-    # Mask invalid data
-    if mask_invalid:
-        topobathy_ds = mask_invalid_data(topobathy_ds)
-
-    return topobathy_ds
-
-
-def load_aclum(
-    dc,
-    satellite_ds,
-    product="abares_clum_2020",
-    resampling="nearest",
-    mask_invalid=True,
-):
-    """
-    Loads an ABARES derived land use classification of Australia
-    for the extents of the loaded satellite data. The 'intensive urban'
-    land use class is used as a coarse mask to clean up intertidal
-    extents classifications in urban areas.
-
-    Parameters
-    ----------
-    dc : Datacube
-        A Datacube instance for loading data.
-    satellite_ds : ndarray
-        The loaded satellite data, used to obtain the spatial extents
-        of the data.
-    product : str, optional
-        The name of the ABARES land use dataset product to load from the
-        datacube. Defaults to "abares_clum_2020".
-    resampling : str, optional
-        The resampling method to use, by default "nearest".
-    mask_invalid : bool, optional
-        Whether to mask invalid/nodata values in the array by setting
-        them to NaN, by default True.
-
-    Returns
-    -------
-    reclassified_aclum : xarray.Dataset
-        The ABARES land use mask, summarised to include only two land
-        use classes: 'intensive urban' and 'other'.
-    """
-    from datacube.utils.masking import mask_invalid_data
-
-    aclum_ds = dc.load(
-        product=product, like=satellite_ds.odc.geobox.compat, resampling=resampling
-    ).squeeze("time")
-
-    # Mask invalid data
-    if mask_invalid:
-        aclum_ds = mask_invalid_data(aclum_ds)
-
-    # Manually isolate the 'intensive urban' land use summary class, set
-    # all other pixels to false. For class definitions, refer to
-    # gdata1/data/land_use/ABARES_CLUM/geotiff_clum_50m1220m/Land use, 18-class summary.qml)
-    reclassified_aclum = aclum_ds.alum_class.isin(
-        [
-            500,
-            530,
-            531,
-            532,
-            533,
-            534,
-            535,
-            536,
-            537,
-            538,
-            540,
-            541,
-            550,
-            551,
-            552,
-            553,
-            554,
-            555,
-            560,
-            561,
-            562,
-            563,
-            564,
-            565,
-            566,
-            567,
-            570,
-            571,
-            572,
-            573,
-            574,
-            575,
-        ]
-    )
-    return reclassified_aclum
 
 
 def ds_to_flat(
@@ -933,9 +788,7 @@
         tide_m, _ = pixel_tides_ensemble(
             satellite_ds,
             directory=tide_model_dir,
-            # ancillary_points="data/raw/corr.geojson",
             ancillary_points="data/raw/tide_correlations_2017-2019.geojson",
-            # ancillary_points="data/raw/tide_correlation_points_spearmanndwi_nt.geojson",
             top_n=3,
             reduce_method="mean",
             resolution=3000,
@@ -1067,15 +920,14 @@
     "--output_version",
     type=str,
     required=True,
-    help="The version number to use for output files and metadata (e.g. "
-    "'0.0.1').",
+    help="The version number to use for output files and metadata (e.g. " "'0.0.1').",
 )
 @click.option(
     "--output_dir",
     type=str,
     default="data/processed/",
     help="The directory/location to output data and metadata; supports "
-    "both local disk and S3 locations.",
+    "both local disk and S3 locations. Defaults to 'data/processed/'.",
 )
 @click.option(
     "--resolution",
@@ -1201,70 +1053,25 @@
     configure_s3_access(cloud_defaults=True, aws_unsigned=aws_unsigned)
 
     try:
-<<<<<<< HEAD
         log.info(f"{run_id}: Loading satellite data")
-=======
-        log.info(f"Study area {study_area}: Loading satellite data")
->>>>>>> f0e76336
 
         # Create local dask cluster to improve data load time
         client = create_local_dask_cluster(return_client=True)
 
-<<<<<<< HEAD
-        if study_area == "testing":
-            log.info(f"{run_id}: Running in testing mode")
-            import pickle
-
-            with open("tests/data/satellite_ds.pickle", "rb") as handle:
-                satellite_ds = pickle.load(handle)
-                valid_mask = None
-                dss_s2 = None
-                dss_ls = None
-                dss_ancillary = None
-=======
         # Connect to datacube to load data
         dc = datacube.Datacube(app="Intertidal_CLI")
->>>>>>> f0e76336
 
         # Use a custom polygon if in testing mode
         if study_area == "testing":
-            log.info(f"Study area {study_area}: Running in testing mode")
+            log.info(f"{run_id}: Running in testing mode using custom study area")
             geom = BoundingBox(
                 467510, -1665790, 468260, -1664840, crs="EPSG:3577"
             ).polygon
         else:
-<<<<<<< HEAD
-            # Connect to datacube to load data
-            dc = datacube.Datacube(app="Intertidal_CLI")
-
-            # Lazily load satellite data and dataset IDs for metadata
-            satellite_ds, dss_s2, dss_ls = load_data(
-                dc=dc,
-                study_area=study_area,
-                time_range=(start_date, end_date),
-                resolution=resolution,
-                crs="EPSG:3577",
-                include_s2=True,
-                include_ls=True,
-                filter_gqa=True,
-                max_cloudcover=90,
-                skip_broken_datasets=True,
-            )
-
-            # Also load ancillary dataset IDs to use in metadata
-            # (both layers are continental continental products with only
-            # a single dataset, so no need for a spatial/temporal query)
-            dss_ancillary = dc.find_datasets(
-                product=["ga_ausbathytopo250m_2023", "abares_clum_2020"]
-            )
-
-            # Load data into memory
-            satellite_ds.load()
-=======
             geom = None
 
-        # Load satellite data
-        satellite_ds = load_data(
+        # Load satellite data and dataset IDs for metadata
+        satellite_ds, dss_s2, dss_ls = load_data(
             dc=dc,
             study_area=study_area,
             geom=geom,
@@ -1278,7 +1085,6 @@
             skip_broken_datasets=True,
         )
         satellite_ds.load()
->>>>>>> f0e76336
 
         # Load data from GA's AusBathyTopo 250m 2023 Grid
         topobathy_ds = load_topobathy(
@@ -1288,6 +1094,13 @@
 
         # Load and reclassify for intensive urban land use class only the ABARES ACLUM ds
         reclassified_aclum = load_aclum(dc, satellite_ds)
+
+        # Also load ancillary dataset IDs to use in metadata
+        # (both layers are continental continental products with only
+        # a single dataset, so no need for a spatial/temporal query)
+        dss_ancillary = dc.find_datasets(
+            product=["ga_ausbathytopo250m_2023", "abares_clum_2020"]
+        )
 
         # Calculate elevation
         log.info(f"{run_id}: Calculating Intertidal Elevation")
@@ -1307,18 +1120,13 @@
         )
 
         # Calculate extents
-<<<<<<< HEAD
         log.info(f"{run_id}: Calculating Intertidal Extents")
-        ds["extents"] = extents(ds.qa_ndwi_freq, ds.elevation, ds.qa_ndwi_corr)
-=======
-        log.info(f"Study area {study_area}: Calculating Intertidal Extents")
         ds["extents"] = extents(
-            reclassified_aclum,
-            ds_aux.ndwi_wet_freq,
-            ds.elevation,
-            ds_aux.ndwi_tide_corr,
-        )
->>>>>>> f0e76336
+            dem=ds.elevation,
+            freq=ds.qa_ndwi_freq,
+            corr=ds.qa_ndwi_corr,
+            reclassified_aclum=reclassified_aclum,
+        )
 
         if exposure_offsets:
             log.info(f"{run_id}: Calculating Intertidal Exposure")
@@ -1339,9 +1147,7 @@
             )
 
             # Calculate spread, offsets and HAT/LAT/LOT/HOT
-            log.info(
-                f"{run_id}: Calculating spread, offset and HAT/LAT/LOT/HOT layers"
-            )
+            log.info(f"{run_id}: Calculating spread, offset and HAT/LAT/LOT/HOT layers")
             (
                 ds["ta_lat"],
                 ds["ta_hat"],
