import xarray as xr

from skimage.measure import label, regionprops
from skimage.morphology import binary_erosion, disk

from odc.algo import mask_cleanup
import odc.geo.xr


def intertidal_connection(water_intertidal, intertidal, connectivity=1):
    """

    Identifies areas of water pixels that are adjacent to or directly
    connected to intertidal pixels.

    Parameters:
    -----------
    water_intertidal : xarray.DataArray
        An array containing True for pixels that are either water or
        intertidal pixels.
    intertidal : xarray.DataArray
        An array containing True for intertidal pixels.
    connectivity : integer, optional
        An integer passed to the 'connectivity' parameter of the
        `skimage.measure.label` function.

    Returns:
    --------
    intertidal_connection : xarray.DataArray
        An array containing the a mask consisting of identified
        intertidally-connected pixels as True.
    """

    # First, break `water_intertidal` array into unique, discrete
    # regions/blobs.
    blobs = xr.apply_ufunc(label, water_intertidal, 0, False, connectivity)

    # For each unique region/blob, use region properties to determine
    # whether it overlaps with a feature from `intertidal`. If
    # it does, then it is considered to be adjacent or directly connected
    # to intertidal pixels
    intertidal_connection = blobs.isin(
        [
            i.label
            for i in regionprops(blobs.values, intertidal.values)
            if i.max_intensity
        ]
    )

    return intertidal_connection


def extents(
    dem,
    freq,
    corr,
    reclassified_aclum,
<<<<<<< HEAD
=======
    min_freq=0.01,
    max_freq=0.99,
    min_correlation=0.15,
>>>>>>> 00fdde3d
):
    """
    Classify coastal ecosystems into broad classes based
    on their respective patterns of wetting frequency,
    proximity to intertidal pixels and relationship to tidal
    inundation and urban land use (to mask misclassifications).

    Parameters:
    -----------
    dem : xarray.DataArray
        An xarray.DataArray of the final intertidal DEM, generated
        during the intertidal.elevation workflow
    freq : xarray.DataArray
        An xarray.DataArray of the NDWI frequency layer summarising the
        frequency of wetness per pixel for any given time-series,
        generated during the intertidal.elevation workflow
    corr : xarray.DataArray
        An xarray.DataArray of the correlation between pixel NDWI values
        and tide height, generated during the intertidal.elevation workflow
    reclassified_aclum : str
        An xarray.DataArray containing reclassified land use data, used
        to mask out urban areas misclassified as water.

    Returns:
    --------
    extents: xarray.DataArray
        A binary xarray.DataArray depicting dry (0), inland intermittent wet (1),
        inland persistent wet (2), tidal influenced persistent wet (3),
        intertidal (low confidence, 4) and intertidal (high confidence, 5) coastal extents.

    Notes:
    ------
    Classes are defined as follows:

    0: Dry
        - Pixels with wetness `freq` < 0.01
        Includes pixels that meet the following criteria:
        - Intermittently wet pixels with wetness frequency > 0.01 and < 0.99 and
        - Un-correclated to tide (p>0.15) and either of the following:
        - Connected to the intertidal class and has wetness frequency less than 0.1 or
        - Unconnected to the intertidal class and intersects with urban use land class
    1: Inland intermittent wet
        - Pixels with wetness frequency > 0.01 and < 0.99 and
        - Un-correclated to tide (p>0.15) and
        - Unconnected to the intertidal class and
        - Does not intersect with urban use land class
    2: Inland persistent wet
        - Pixels with wettness 'freq' > 0.99 and
        - Unconnected to the intertidal class
    3: Tidal influenced persistent wet
        - Pixels with wettness 'freq' > 0.99 and
        - Connected to the intertidal class
        Includes pixels that meet the following criteria:
        - Intermittently wet pixels with wetness frequency > 0.01 and < 0.99 and
        - Un-correclated to tide (p>0.15) and
        - Connected to the intertidal class and
        - Wetness frequency >= 0.1
    4: Intertidal low confidence
        - Frequency of pixel wetness (`freq`) is > 0.01 and < 0.99 and
        - The correlation (`corr`) between `freq` and tide-heights is > 0.15 and
        - Pixels do not have a valid elevation value (meaning their rolling NDWI median
          does not cross zero. However, these are still likely to be intertidal pixels
          as their rolling median curves likely fall completely above or below NDWI=0)
    5: Intertidal high confidence
        - Frequency of pixel wetness (`freq`) is > 0.01 and < 0.99 and
        - The correlation (`corr`) between `freq` and tide-heights is > 0.15 and
        - pixels have a valid elevation value (meaning their rolling NDWI median
          crosses zero)

    """

    """--------------------------------------------------------------------"""
    ## Set the upper and lower freq thresholds
    upper, lower = max_freq, min_freq

    # Set NaN values (i.e. pixels masked out over deep water) in frequency to 1
    freq = freq.fillna(1)

    ## Identify broad classes based on wetness frequency and tidal correlation
    dry = freq < lower
    intermittent = (freq >= lower) & (freq <= upper)
    wet = freq > upper

    ##### Separate intermittent_tidal (intertidal)
    intertidal = intermittent & (corr >= min_correlation)

    ##### Separate intermittent_nontidal
    intermittent_nontidal = intermittent & (corr < min_correlation)

    ##### Separate high and low confidence intertidal pixels
    intertidal_hc = intertidal & dem.notnull()
    intertidal_lc = intertidal & dem.isnull()

    """--------------------------------------------------------------------"""
    # Clean up the urban land masking class by removing high confidence intertidal areas
    reclassified_aclum = reclassified_aclum & ~intertidal_hc

    # Erode the intensive urban land use class to remove extents-class overlaps from
    # the native 50m CLUM pixel resolution dataset
    reclassified_aclum = mask_cleanup(
        mask=reclassified_aclum, mask_filters=[("erosion", 5)]
    )

    ##### Classify 'wet' pixels based on connectivity to intertidal pixels (into 'wet_ocean' and 'wet_inland')

    # Create a true/false layer of intertidal pixels (1) vs everything else (0)
    # Extract intertidal pixels (value 1) then erode these by 1 pixels to ensure we only
    # use high certainty intertidal regions for identifying connectivity to wet
    # pixels in our satellite imagery.
    inter = intertidal_hc | intertidal_lc

    # Erode outer edge pixels by 1 pixel to drop extrema intertidal pixels and ensure connection
    # to high certainty intertidal pixels
    inter = xr.apply_ufunc(binary_erosion, inter, disk(1))

    # Applying intertidal_connection masking function for the first of two times
    # This first mask identifies where wet+intertidal (e.g. not dry) pixels
    # connect to intertidal pixels
    intertidal_mask1 = intertidal_connection(~dry, inter, connectivity=1)

    # Applying intertidal_connection masking function for the second time,
    # testing for wet pixel connection to the connected 'wet and intertidal' mask.
    intertidal_mask2 = intertidal_connection(wet, intertidal_mask1, connectivity=1)

    # Mask out areas identified as 'intensive urban use' in ABARES CLUM dataset
    intertidal_mask2 = intertidal_mask2 & ~reclassified_aclum

    # Distinguish wet inland class from wet ocean class
    wet_inland = wet & ~intertidal_mask2
    wet_ocean = wet & intertidal_mask2

    """--------------------------------------------------------------------"""
    ## Classify 'intermittently wet' pixels into 'intermittently_wet_inland' and 'other-intertidal_fringe'

    ## Applying intertidal_connection masking function to separate inland from intertidal connected pixels
    intertidal_mask = intertidal_connection(
        intermittent_nontidal, intertidal_mask1, connectivity=1
    )

    # Mask out areas identified as 'intensive urban use' in ABARES CLUM dataset
    intertidal_mask = intertidal_mask & ~reclassified_aclum

    # Distinguish intermittent inland from intermittent-other (intertidal_fringe) pixels
    intermittent_inland = intermittent_nontidal & ~intertidal_mask
    intertidal_fringe = intermittent_nontidal & intertidal_mask

    # Isolate mostly dry pixels from intertidal_fringe class
    mostly_dry = intertidal_fringe & (freq < 0.1)
    # Isolate mostly wet pixels from intertidal fringe class
    mostly_wet = intertidal_fringe & (freq >= 0.1)

    # Separate misclassified urban pixels into 'dry' class
    urban_dry = reclassified_aclum & intermittent_inland
    urban_dry1 = reclassified_aclum & intertidal_hc
    urban_dry2 = reclassified_aclum & intertidal_lc

    # Identify true classified classes
    intermittent_inland = intermittent_inland & ~urban_dry
    intertidal_hc = intertidal_hc & ~urban_dry1
    intertidal_lc = intertidal_lc & ~urban_dry2

    """--------------------------------------------------------------------"""
    # Combine wet_ocean and intertidal_fringe pixels
    wet_ocean = wet_ocean | mostly_wet

    # Combine urban_dry classes
    urban_dry = urban_dry1 | urban_dry2

    # Relabel pixels
    dry = (dry * 0).where(dry)
    wet_ocean = (wet_ocean * 3).where(wet_ocean)
    wet_inland = (wet_inland * 2).where(wet_inland)
    intermittent_inland = (intermittent_inland * 1).where(intermittent_inland)
    intertidal_hc = (intertidal_hc * 5).where(intertidal_hc)
    intertidal_lc = (intertidal_lc * 4).where(intertidal_lc)
    mostly_dry = (mostly_dry * 0).where(mostly_dry)
    urban_dry = (urban_dry * 0).where(urban_dry)

    # Combine
    extents = dry.combine_first(wet_ocean)
    extents = extents.combine_first(wet_inland)
    extents = extents.combine_first(intertidal_hc)
    extents = extents.combine_first(intermittent_inland)
    extents = extents.combine_first(intertidal_lc)
    extents = extents.combine_first(mostly_dry)
    extents = extents.combine_first(0)

    return extents


def ocean_connection(water, ocean_da, connectivity=2):
    """
    Identifies areas of water pixels that are adjacent to or directly
    connected to intertidal pixels.

    Parameters:
    -----------
    water : xarray.DataArray
        An array containing True for water pixels.
    ocean_da : xarray.DataArray
        An array containing True for ocean pixels.
    connectivity : integer, optional
        An integer passed to the 'connectivity' parameter of the
        `skimage.measure.label` function.

    Returns:
    --------
    ocean_connection : xarray.DataArray
        An array containing the a mask consisting of identified
        ocean-connected pixels as True.
    """

    # First, break `water` array into unique, discrete
    # regions/blobs.
    blobs = xr.apply_ufunc(label, water, 0, False, connectivity)

    # For each unique region/blob, use region properties to determine
    # whether it overlaps with a feature from `intertidal`. If
    # it does, then it is considered to be adjacent or directly connected
    # to intertidal pixels
    ocean_connection = blobs.isin(
        [i.label for i in regionprops(blobs.values, ocean_da.values) if i.max_intensity]
    )

    return ocean_connection



# from rasterio.features import sieve


# def extents_ocean_masking(
#     dem,
#     freq,
#     corr,
#     ocean_mask,
#     urban_mask,
#     min_freq=0.01,
#     max_freq=0.99,
#     mostly_dry_freq=0.5,
#     min_correlation=0.15,
# ):
#     """
#     Experimental ocean masking extents code
#     """
#     # Set NaN values (i.e. pixels masked out over deep water) in frequency to 1
#     freq = freq.fillna(1)

#     # Identify broad classes based on wetness frequency
#     intermittent = (freq >= min_freq) & (freq <= max_freq)  # wet and dynamic
#     wet_all = freq >= min_freq  # all occasionally wet pixels incl. intertidal
#     mostly_dry = freq < mostly_dry_freq  # dry for majority of the timeseries

#     # Classify 'wet_all' pixels into 'wet_ocean' and 'wet_inland' based
#     # on connectivity to ocean pixels, and mask out `wet_inland` pixels
#     # identified as intensive urban use
#     wet_ocean = ocean_connection(wet_all, (ocean_mask | (corr >= 0.5)))
#     wet_inland = wet_all & ~wet_ocean & ~urban_mask

#     # Distinguish mostly dry intermittent inland from other wet inland
#     wet_inland_intermittent = wet_inland & mostly_dry

#     # Separate all intertidal from high confidence intertidal pixels
#     intertidal = intermittent & (corr >= min_correlation)
#     intertidal_hc = dem.notnull() & wet_ocean

#     # Identify intertidal fringe pixels (e.g. non-tidally correlated
#     # ocean pixels that appear in close proximity to the intertidal zone
#     # that are dry for at least half the timeseries.
#     intertidal_dilated = mask_cleanup(mask=intertidal, mask_filters=[("dilation", 3)])
#     intertidal_fringe = intertidal_dilated & wet_ocean & mostly_dry

#     # Combine all layers
#     extents = odc.geo.xr.xr_zeros(dem.odc.geobox).astype(np.uint8)
#     extents.values[wet_ocean.values] = 3
#     extents.values[wet_inland.values] = 2
#     extents.values[wet_inland_intermittent.values] = 1
#     extents.values[intertidal_fringe.values] = 0
#     extents.values[intertidal.values] = 4

#     # Reduce noise by sieving all classes except high confidence intertidal.
#     # This merges small areas of isolated pixels with their most common neighbour
#     extents.values[:] = sieve(extents, 3, connectivity=4)

#     # Finally add intertidal high confidence extents over the top
#     extents.values[intertidal_hc.values] = 5

#     return extents<|MERGE_RESOLUTION|>--- conflicted
+++ resolved
@@ -55,12 +55,9 @@
     freq,
     corr,
     reclassified_aclum,
-<<<<<<< HEAD
-=======
     min_freq=0.01,
     max_freq=0.99,
     min_correlation=0.15,
->>>>>>> 00fdde3d
 ):
     """
     Classify coastal ecosystems into broad classes based
