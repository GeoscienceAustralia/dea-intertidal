--- conflicted
+++ resolved
@@ -608,40 +608,6 @@
     # Return error for incorrect filter-names
     all_filters = temp_filters + sptl_filters + ["unfiltered"]
     for x in filters:
-<<<<<<< HEAD
-        assert x in all_filters, f'Nominated filter "{x}" is not in {all_filters}. Check spelling and retry'  
-
-    # Calculate a tidal model. Run at pixel resolution if any filter is 'unfiltered' else run at low res
-    if 'unfiltered' in filters:
-        mod_tides, _ = pixel_tides_ensemble(
-                        dem,
-                        model=tide_model,
-                        calculate_quantiles=calculate_quantiles,
-                        times=time_range,
-                        directory=tide_model_dir,
-                        ancillary_points="data/raw/tide_correlations_2017-2019.geojson",
-                        )
-        # Add modelledtides to output dict
-        modelledtides_dict['unfiltered']=mod_tides
-
-    # For all other filter types, calculate a low spatial res tidal model
-    if (len(filters) >= 1) & (filters != ['unfiltered']):
-        modelledtides = pixel_tides_ensemble(
-                            dem,
-                            model=tide_model,
-                            times=time_range,
-                            directory=tide_model_dir,
-                            ancillary_points="data/raw/tide_correlations_2017-2019.geojson",
-                            resample=False
-                            )
-
-        # Flatten low res tidal model
-        ## To reduce compute, average across the y and x dimensions
-        modelledtides_flat = modelledtides.mean(dim=["x","y"])
-
-    # Filter the input timerange to include only dates or tide ranges of interest
-    # if filters is not None:
-=======
         assert (
             x in all_filters
         ), f'Nominated filter "{x}" is not in {all_filters}. Check spelling and retry'
@@ -684,7 +650,6 @@
 
     # Filter the input timerange to include only dates or tide ranges of
     # interest if filters is not None:
->>>>>>> 3a476d4b
     for x in filters:
         if x in temp_filters:
             print(f"Filtering timesteps for {x}")
@@ -733,13 +698,9 @@
         # value and each percentile value per pixel
         diff = abs(modelledtides_ds[str(x)] - dem)
 
-<<<<<<< HEAD
-    return exposure, modelledtides_dict, timeranges, modelledtides_flat
-=======
         # Take the percentile of the smallest tide-height difference as
         # the exposure % per pixel
         idxmin = diff.idxmin(dim="quantile")
->>>>>>> 3a476d4b
 
         # Convert to percentage and add as variable in exposure dataset
         exposure_ds[str(x)] = idxmin * 100
