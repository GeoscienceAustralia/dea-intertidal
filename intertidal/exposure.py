import xarray as xr
import numpy as np
import geopandas as gpd
<<<<<<< HEAD
import pandas as pd

from shapely.geometry import Point
from shapely.ops import unary_union
import sunriset
from math import ceil
import datetime
from datetime import timedelta
import re
import pytz
from pyproj import CRS, Transformer
from scipy.signal import argrelmax, argrelmin
from numpy import interp

from dea_tools.coastal import pixel_tides, model_tides
from intertidal.tide_modelling import pixel_tides_ensemble
from intertidal.utils import round_date_strings

def exposure(
            dem,
            start_date,
            end_date,
            modelled_freq = "30min",
            tide_model="ensemble",
            tide_model_dir="/var/share/tide_models",
            filters = ['unfiltered'], 
            filters_combined = None,
            ):
        
=======

from intertidal.tide_modelling import pixel_tides_ensemble
from intertidal.utils import configure_logging


def exposure(
    dem,
    times,
    tide_model="FES2014",
    tide_model_dir="/var/share/tide_models",
    run_id=None,
    log=None,
):
>>>>>>> 331aac14
    """
    Calculate intertidal exposure for each pixel, indicating the 
    proportion of time that each pixel was "exposed" from tidal
    inundation during the time period of interest.
    
    The exposure calculation is based on tide-height differences between
    the elevation value and modelled tide height percentiles.

    Parameters
    ----------
    dem : xarray.DataArray
<<<<<<< HEAD
        xarray.DataArray containing Digital Elevation Model (DEM) data
        and coordinates and attributes metadata.
    time_range : tuple
        Tuple containing start and end time of time range to be used for
        tide model in the format of "YYYY-MM-DD".
    modelled_freq  :  str
        A pandas time offset alias for the frequency with which to 
        calculate the tide model during exposure calculations. Examples
        include '30min' for 30 minute cadence or '1h' for a one-hourly 
        cadence. Defaults to '30min'.
=======
        xarray.DataArray containing Digital Elevation Model (DEM) data.
    times : pandas.DatetimeIndex or list of pandas.Timestamps
        High frequency times used to model tides across the period of
        interest. These are used to evaluate how frequently each pixel
        in the DEM was exposed or inundated by the tide.
>>>>>>> 331aac14
    tide_model : str, optional
        The tide model used to model tides, as supported by the `pyTMD`
        Python package. Options include:
        - "FES2014" (default; pre-configured on DEA Sandbox)
        - "TPXO8-atlas"
        - "TPXO9-atlas-v5"
        Defaults to 'ensemble' tide modelling.
    tide_model_dir : str, optional
        The directory containing tide model data files. Defaults to
        "/var/share/tide_models"; for more information about the
        directory structure, refer to `dea_tools.coastal.model_tides`.
<<<<<<< HEAD
    filters  :  list of strings, optional
        A list of customisation options to input into the tidal
        modelling to calculate exposure. Defaults to ['unfiltered']
    filters_combined  :  list of two-object tuples, optional
        Defaults to None.
        

    Returns
    -------
    exposure : xarray.Dataset
        An xarray.Dataset containing an array for each filter of
        the percentage time exposure of each pixel from seawater for 
        the duration of the modelling period `timerange`.
=======
    run_id : string, optional
        An optional string giving the name of the analysis; used to
        prefix log entries.
    log : logging.Logger, optional
        Logger object, by default None.

    Returns
    -------
    exposure : xarray.DataArray
        An array containing the percentage time 'exposure' of
        each pixel from tidal inundation for the duration of the modelling
        period.
>>>>>>> 331aac14
    tide_cq : xarray.DataArray
        An array containing the quantiled high temporal resolution tide
        modelling for each pixel. Dimensions should be 'quantile', 'x' and 'y'.

    Notes
    -----
    - The tide-height percentiles range from 0 to 100, divided into 101
    equally spaced values.
    - The 'diff' variable is calculated as the absolute difference
    between tide model percentile value and the DEM value at each pixel.
    - The 'idxmin' variable is the index of the smallest tide-height
    difference (i.e., maximum similarity) per pixel and is equivalent
    to the exposure percent.
    - filters = 'unfiltered' produces exposure for the full input time 
    period.
    - temporal filters include any of: 'dry', 'wet', 'summer', 'autumn', 
    'winter', 'spring', 'Jan', 'Feb', 'Mar', 'Apr', 'May', 'Jun', 'Jul', 
    'Aug', 'Sep', 'Oct', 'Nov', 'Dec', 'Daylight', 'Night'
    - spatial filters include any of: 'Spring_high', 'Spring_low', 
    'Neap_high', 'Neap_low', 'Hightide', 'Lowtide'
    - filters_combined can be any combination of one temporal and one 
    spatial filter
    - if filters is set to `None`, no exposure will be calculated and
    the program will fail unless a tuple is nominated in `filters_combined`
    """
<<<<<<< HEAD
    # Generate range of times covering entire period of satellite record for exposure and bias/offset calculation
    time_range = pd.date_range(
        start=round_date_strings(start_date, round_type="start"),
        end=round_date_strings(end_date, round_type="end"),
        freq=modelled_freq,
    )
    
    # Separate 'filters' into spatial and temporal categories to define
    # which exposure workflow to use
    temporal_filters = ['dry', 'wet', 'summer', 'autumn', 'winter', 'spring', 'Jan', 'Feb', 'Mar', 'Apr', 
                        'May', 'Jun', 'Jul', 'Aug', 'Sep', 'Oct', 'Nov', 'Dec', 'Daylight', 'Night']
    spatial_filters = ['Spring_high', 'Spring_low', 'Neap_high', 'Neap_low', 'Hightide', 'Lowtide']
      
    ## Set the required range of tide-height percentiles for exposure calculation
    # calculate_quantiles = np.linspace(0, 1, 101)
    calculate_quantiles = np.linspace(0, 1, 1001)#Temporary to separate exposure values
        
    ## Create empty datasets to store outputs into
    exposure = xr.Dataset(coords=dict(y=(['y'], dem.y.values),
                                      x=(['x'], dem.x.values)))
    tide_cq_dict = xr.Dataset(coords=dict(y=(['y'], dem.y.values),
                                      x=(['x'], dem.x.values)))

    ## Create an empty dict to store temporal `time_range` variables into
    timeranges = {}
    
    ## If filter combinations are desired, make sure each filter is calculated individually for later combination
    if filters_combined is not None:
        for x in filters_combined:
            filters.append(str(x[0])) if str(x[0]) not in filters else next
            filters.append(str(x[1])) if x[1] not in filters else next
    
    if 'unfiltered' in filters:
        print('Calculating unfiltered exposure')

        if (tide_model[0] == "ensemble") or (tide_model == "ensemble"):
            # Use ensemble model combining multiple input ocean tide models
            tide_cq, _ = pixel_tides_ensemble(
                                    dem,
                                    calculate_quantiles=calculate_quantiles,
                                    times=time_range,
                                    directory=tide_model_dir,
                                    ancillary_points="data/raw/tide_correlations_2017-2019.geojson",
                                    top_n=3,
                                    reduce_method='mean',
                                    resolution=3000,
                                    )

        else:
            # Use single input ocean tide model
            tide_cq, _ = pixel_tides(
                                    dem,
                                    resample=True,
                                    calculate_quantiles=calculate_quantiles,
                                    times=time_range,
                                    model=tide_model,
                                    directory=tide_model_dir,
                                    )       

        # Add tide_cq to output dict
        tide_cq_dict['unfiltered']=tide_cq

        # Calculate the tide-height difference between the elevation value and
        # each percentile value per pixel
        diff = abs(tide_cq - dem)

        # Take the percentile of the smallest tide-height difference as the
        # exposure % per pixel
        idxmin = diff.idxmin(dim="quantile")

        # Convert to percentage
        exposure['unfiltered'] = idxmin * 100

        # return exposure
                
    if any (x in spatial_filters for x in filters):
        if (tide_model[0] == "ensemble") or (tide_model == "ensemble"):
            # Use ensemble model combining multiple input ocean tide models
            ModelledTides, _ = pixel_tides_ensemble(
                dem,
                times=time_range,
                directory=tide_model_dir,
                ancillary_points="data/raw/tide_correlations_2017-2019.geojson",
                top_n=3,
                reduce_method='mean',
                resolution=3000,
            )

        else:
            # Use single input ocean tide model
            ModelledTides, _ = pixel_tides(
                dem,
                times=time_range,
                resample=True,
                model=tide_model,
                directory=tide_model_dir,
            )
           
        ## For use with spatial filter options
        ## stack the y and x dimensions
        stacked_everything = ModelledTides.stack(z=['y','x']).groupby('z')
    
    # Filter the input timerange to include only dates or tide ranges of interest
    # if filters is not None:
    for x in filters:
        if x in temporal_filters:
            print(f'Calculating temporal filter: {x}')

            if x == 'dry':
                timeranges['dry'] = time_range.drop(time_range[(time_range.month == 10) ## Wet season: Oct-Mar
                        |(time_range.month == 11)
                        |(time_range.month == 12)
                        |(time_range.month == 1)
                        |(time_range.month == 2)
                        |(time_range.month == 3)
                        ])
            elif x == 'wet':
                timeranges['wet'] = time_range.drop(time_range[(time_range.month == 4) ## Dry season: Apr-Sep
                        |(time_range.month == 5)
                        |(time_range.month == 6)
                        |(time_range.month == 7)
                        |(time_range.month == 8)
                        |(time_range.month == 9)
                        ])
            elif x == 'summer':
                timeranges['summer'] = time_range.drop(time_range[time_range.quarter != 1])
            elif x == 'autumn':
                timeranges['autumn'] = time_range.drop(time_range[time_range.quarter != 2])
            elif x == 'winter':
                timeranges['winter'] = time_range.drop(time_range[time_range.quarter != 3])
            elif x == 'spring':
                timeranges['spring'] = time_range.drop(time_range[time_range.quarter != 4])
            elif x == 'Jan':
                timeranges['Jan'] = time_range.drop(time_range[time_range.month != 1])
            elif x == 'Feb':
                timeranges['Feb'] = time_range.drop(time_range[time_range.month != 2])
            elif x == 'Mar':
                timeranges['Mar'] = time_range.drop(time_range[time_range.month != 3])
            elif x == 'Apr':
                timeranges['Apr'] = time_range.drop(time_range[time_range.month != 4])
            elif x == 'May':
                timeranges['May'] = time_range.drop(time_range[time_range.month != 5])
            elif x == 'Jun':
                timeranges['Jun'] = time_range.drop(time_range[time_range.month != 6])
            elif x == 'Jul':
                timeranges['Jul'] = time_range.drop(time_range[time_range.month != 7])
            elif x == 'Aug':
                timeranges['Aug'] = time_range.drop(time_range[time_range.month != 8])
            elif x == 'Sep':
                timeranges['Sep'] = time_range.drop(time_range[time_range.month != 9])
            elif x == 'Oct':
                timeranges['Oct'] = time_range.drop(time_range[time_range.month != 10])
            elif x == 'Nov':
                timeranges['Nov'] = time_range.drop(time_range[time_range.month != 11])
            elif x == 'Dec':
                timeranges['Dec'] = time_range.drop(time_range[time_range.month != 12])
            elif x == 'Daylight' or 'Night': 

                timezones = {'wa':'../../gdata1/data/boundaries/GEODATA_COAST_100K/western_australia/cstwacd_r.shp',
                             'nt':'../../gdata1/data/boundaries/GEODATA_COAST_100K/northern_territory/cstntcd_r.shp',
                             'sa':'../../gdata1/data/boundaries/GEODATA_COAST_100K/south_australia/cstsacd_r.shp',
                             'qld':'../../gdata1/data/boundaries/GEODATA_COAST_100K/queensland/cstqldmd_r.shp',
                             'nsw':'../../gdata1/data/boundaries/GEODATA_COAST_100K/new_south_wales/cstnswcd_r.shp',
                             'vic':'../../gdata1/data/boundaries/GEODATA_COAST_100K/victoria/cstviccd_r.shp',
                             'tas':'../../gdata1/data/boundaries/GEODATA_COAST_100K/tasmania/csttascd_r.shp'
                             }

                ## Determine the timezone of the pixels
                ## Bring in the state polygons (note: native crs = epsg:4283)
                wa = gpd.read_file(timezones['wa'])
                nt = gpd.read_file(timezones['nt'])
                sa = gpd.read_file(timezones['sa'])
                qld = gpd.read_file(timezones['qld'])
                nsw = gpd.read_file(timezones['nsw'])
                vic = gpd.read_file(timezones['vic'])
                tas = gpd.read_file(timezones['tas'])

                # Merge the polygons to create single state/territory boundaries
                wa = gpd.GeoSeries(unary_union(wa.geometry))
                nt = gpd.GeoSeries(unary_union(nt.geometry))
                sa = gpd.GeoSeries(unary_union(sa.geometry))
                qld = gpd.GeoSeries(unary_union(qld.geometry))
                nsw = gpd.GeoSeries(unary_union(nsw.geometry))
                vic = gpd.GeoSeries(unary_union(vic.geometry))
                tas = gpd.GeoSeries(unary_union(tas.geometry))

                ## Note: day and night times will be calculated once per area-of-interest(ds)
                ## for the median latitude and longitude position of the aoi
                tidepost_lat_3577 = dem.x.median(dim='x').values
                tidepost_lon_3577 = dem.y.median(dim='y').values

                ## Set the Datacube native crs (GDA/Aus Albers (meters))
                crs_3577 = CRS.from_epsg(3577)

                ## Translate the crs of the tidepost to determine (1) local timezone
                ## and (2) the local sunrise and sunset times:
                
                ## (1) Create a transform to convert default epsg3577 coords to epsg4283 to compare 
                ## against state/territory boundary polygons and assign a timezone

                ## GDA94 CRS (degrees)
                crs_4283 = CRS.from_epsg(4283)
                ## Transfer coords from/to
                transformer_4283 = Transformer.from_crs(crs_3577, crs_4283) 
                ## Translate tidepost coords
                tidepost_lat_4283, tidepost_lon_4283 = transformer_4283.transform(tidepost_lat_3577,
                                                                                  tidepost_lon_3577)
                ## Coordinate point to test for timezone   
                point_4283 = Point(tidepost_lon_4283, tidepost_lat_4283)

                ## (2) Create a transform to convert default epsg3577 coords to epsg4326 for use in 
                ## sunise/sunset library

                ## World WGS84 (degrees)
                crs_4326 = CRS.from_epsg(4326) 
                ## Transfer coords from/to
                transformer_4326 = Transformer.from_crs(crs_3577, crs_4326)
                ## Translate the tidepost coords
                tidepost_lat_4326, tidepost_lon_4326 = transformer_4326.transform(tidepost_lat_3577,
                                                                                  tidepost_lon_3577)
                ## Coordinate point to locate the sunriset calculation
                point_4326 = Point(tidepost_lon_4326, tidepost_lat_4326)

                ## Set the local timezone for the analysis area of interest
                if wa.contains(point_4283)[0] == True:
                    timezone = 'Australia/West'
                    local_tz = 8

                elif nt.contains(point_4283)[0] == True:
                    timezone = 'Australia/North'
                    local_tz = 9.5

                elif sa.contains(point_4283)[0] == True:
                    timezone = 'Australia/South'
                    local_tz = 9.5

                elif qld.contains(point_4283)[0] == True:
                    timezone = 'Australia/Queensland'
                    local_tz = 10

                elif nsw.contains(point_4283)[0] == True:
                    timezone = 'Australia/NSW'
                    local_tz = 10

                elif vic.contains(point_4283)[0] == True:
                    timezone = 'Australia/Victoria'
                    local_tz = 10

                elif tas.contains(point_4283)[0] == True:
                    timezone = 'Australia/Tasmania'
                    local_tz = 10

                ## Calculate the local sunrise and sunset times
                # Place start and end dates in correct format
                start = time_range[0]
                end = time_range[-1]
                startdate = datetime.date(pd.to_datetime(start).year, 
                                          pd.to_datetime(start).month, 
                                          pd.to_datetime(start).day)

                # Make 'all_timerange' time-zone aware
                localtides = time_range.tz_localize(tz=pytz.UTC).tz_convert(timezone)

                # Replace the UTC datetimes from all_timerange with local times
                modelledtides = pd.DataFrame(index = localtides)

                # Return the difference in years for the time-period. 
                # Round up to ensure all modelledtide datetimes are captured in the solar model
                diff = pd.to_datetime(end) - pd.to_datetime(start)
                diff = int(ceil(diff.days/365))

                ## Model sunrise and sunset
                sun_df = sunriset.to_pandas(startdate, tidepost_lat_4326, tidepost_lon_4326, local_tz, diff)

                ## Set the index as a datetimeindex to match the modelledtide df
                sun_df = sun_df.set_index(pd.DatetimeIndex(sun_df.index))

                ## Append the date to each Sunrise and Sunset time
                sun_df['Sunrise dt'] = sun_df.index + sun_df['Sunrise']
                sun_df['Sunset dt'] = sun_df.index + (sun_df['Sunset'])

                ## Create new dataframes where daytime and nightime datetimes are recorded, then merged 
                ## on a new `Sunlight` column
                daytime=pd.DataFrame(data = 'Sunrise', index=sun_df['Sunrise dt'], columns=['Sunlight'])
                nighttime=pd.DataFrame(data = 'Sunset', index=sun_df['Sunset dt'], columns=['Sunlight'])
                DayNight = pd.concat([daytime, nighttime], join='outer')
                DayNight.sort_index(inplace=True)
                DayNight.index.rename('Datetime', inplace=True)

                ## Create an xarray object from the merged day/night dataframe
                day_night = xr.Dataset.from_dataframe(DayNight)

                ## Remove local timezone timestamp column in modelledtides dataframe. Xarray doesn't handle 
                ## timezone aware datetimeindexes 'from_dataframe' very well.
                modelledtides.index = modelledtides.index.tz_localize(tz=None)

                ## Create an xr Dataset from the modelledtides pd.dataframe
                mt = modelledtides.to_xarray()

                ## Filter the modelledtides (mt) by the daytime, nighttime datetimes from the sunriset module
                ## Modelled tides are designated as either day or night by propogation of the last valid index 
                ## value forward
                Solar=day_night.sel(Datetime=mt.index, method='ffill')

                ## Assign the day and night tideheight datasets
                SolarDayTides = mt.where(Solar.Sunlight=='Sunrise', drop=True)
                SolarNightTides = mt.where(Solar.Sunlight=='Sunset', drop=True)

                ## Extract DatetimeIndexes to use in exposure calculations
                all_timerange_day = pd.DatetimeIndex(SolarDayTides.index)
                all_timerange_night = pd.DatetimeIndex(SolarNightTides.index)

                if x == 'Daylight':
                    timeranges['Daylight'] = all_timerange_day
                if x == 'Night':
                    timeranges['Night'] = all_timerange_night

        elif x in spatial_filters:
            print(f'Calculating statial filter: {x}')

            # # Extract the modelling freq units
            # Split the number and text characters in modelled_freq
            freq_time = int(re.findall(r'(\d+)(\w+)', modelled_freq)[0][0])
            freq_unit = str(re.findall(r'(\d+)(\w+)', modelled_freq)[0][-1])

            # Extract the number of modelled timesteps per 14 days (half lunar cycle) for neap/spring calcs
            mod_timesteps = pd.Timedelta(14,"d")/pd.Timedelta(freq_time, freq_unit)
            
            ## Identify kwargs for peak detection algorithm
            order=(int(mod_timesteps/2))

            ## Calculate the spring highest and spring lowest tides per 14 day half lunar cycle
            if x == 'Spring_high':

                print ('Calculating Spring_high')

                ## apply the peak detection routine
                stacked_everything_high = stacked_everything.apply(
                    lambda x: xr.DataArray(argrelmax(x.values, order=order)[0])
                    )
                ## Unstack
                springhighs_all = stacked_everything_high.unstack('z')
                ##Reorder the y axis. Uncertain why it gets reversed during the stack/unstack.
                springhighs_all = springhighs_all.reindex(y=springhighs_all.y[::-1])
                ## Rename the time axis
                springhighs_all = springhighs_all.rename({'dim_0':'time'})
                ## Convert to dataset
                springhighs_all = springhighs_all.to_dataset(name = 'time')
                ## Reorder the dims
                springhighs_all = springhighs_all[['time','y','x']]

                # Select dates associated with detected peaks
                ## removed reference below to ModelledTides[0]. Possibly an artefact of new 
                ## pixel_tides_ensemble func. If using pixel_tides, may need to revert to ModelledTides[0].
                
                # springhighs_all = ModelledTides[0].to_dataset().isel(time=springhighs_all.time)
                springhighs_all = ModelledTides.to_dataset().isel(time=springhighs_all.time) 
                
                ## Save datetimes for calculation of combined filter exposure
                timeranges['Spring_high'] = pd.to_datetime(springhighs_all.isel(x=1,y=1).time)

                ## Extract the peak height dates
                tide_cq = springhighs_all.tide_m.quantile(q=calculate_quantiles,dim='time')
                
                # Add tide_cq to output dict
                tide_cq_dict[str(x)]=tide_cq

                # Calculate the tide-height difference between the elevation value and
                # each percentile value per pixel
                diff = abs(tide_cq - dem)

                # Take the percentile of the smallest tide-height difference as the
                # exposure % per pixel
                idxmin = diff.idxmin(dim="quantile")

                # Convert to percentage
                exposure['Spring_high'] = idxmin * 100


                ## Calculate the spring highest and spring lowest tides per 14 day half lunar cycle
            if x == 'Spring_low':
                print ('Calculating Spring_low')

                ## apply the peak detection routine
                stacked_everything_low = stacked_everything.apply(lambda x: xr.DataArray(argrelmin(x.values, order=order)[0]))
                ## Unstack
                springlows_all = stacked_everything_low.unstack('z')
                ##Reorder the y axis. Uncertain why it gets reversed during the stack/unstack.
                springlows_all = springlows_all.reindex(y=springlows_all.y[::-1])
                ## Rename the time axis
                springlows_all = springlows_all.rename({'dim_0':'time'})
                ## Convert to dataset
                springlows_all = springlows_all.to_dataset(name = 'time')
                ## Reorder the dims
                springlows_all = springlows_all[['time','y','x']]
                ## Select dates associated with detected peaks
                # springlows_all = ModelledTides[0].to_dataset().isel(time=springlows_all.time)
                springlows_all = ModelledTides.to_dataset().isel(time=springlows_all.time)## removed reference to ModelledTides[0]. Possibly an artefact of new pixel_tides_ensemble func. If using pixel_tides, may need to revert to ModelledTides[0].

                ## Save datetimes for calculation of combined filter exposure
                timeranges['Spring_low'] = pd.to_datetime(springlows_all.isel(x=1,y=1).time)
                
                tide_cq = springlows_all.tide_m.quantile(q=calculate_quantiles,dim='time')
                
                # Add tide_cq to output dict
                tide_cq_dict[str(x)]=tide_cq

                # Calculate the tide-height difference between the elevation value and
                # each percentile value per pixel
                diff = abs(tide_cq - dem)

                # Take the percentile of the smallest tide-height difference as the
                # exposure % per pixel
                idxmin = diff.idxmin(dim="quantile")

                # Convert to percentage
                exposure['Spring_low'] = idxmin * 100

            if x == 'Neap_high':
                print ('Calculating Neap_high')
                ## Calculate the number of spring high tides to support calculation of neap highs
                ## apply the peak detection routine
                stacked_everything_high = stacked_everything.apply(lambda x: xr.DataArray(argrelmax(x.values, order=order)[0]))
                ## Unstack
                springhighs_all = stacked_everything_high.unstack('z')

                ## apply the peak detection routine to calculate all the high tide maxima
                Max_testarray = stacked_everything.apply(lambda x: xr.DataArray(argrelmax(x.values)[0]))
                ## extract the corresponding dates from the peaks
                Max_testarray = (Max_testarray.unstack('z'))
                Max_testarray = (Max_testarray.reindex(y=Max_testarray.y[::-1])
                                 .rename({'dim_0':'time'})
                                 .to_dataset(name = 'time')
                                 [['time','y','x']]
                                )
                ## extract all hightide peaks
                # Max_testarray = ModelledTides[0].to_dataset().isel(time=Max_testarray.time)
                Max_testarray = ModelledTides.to_dataset().isel(time=Max_testarray.time)## removed reference to ModelledTides[0]. Possibly an artefact of new pixel_tides_ensemble func. If using pixel_tides, may need to revert to ModelledTides[0].

                ## repeat the peak detection to identify neap high tides (minima in the high tide maxima)
                stacked_everything2 = Max_testarray.tide_m.stack(z=['y','x']).groupby('z')
                ## extract neap high tides based on 14 day half lunar cycle - determined as the fraction of all high tide points
                ## relative to the number of spring high tide values
                order_nh = int(ceil((len(Max_testarray.time)/(len(springhighs_all))/2)))
                ## apply the peak detection routine to calculate all the neap high tide minima within the high tide peaks
                neaphighs_all = stacked_everything2.apply(lambda x: xr.DataArray(argrelmin(x.values, order=order_nh)[0]))
                ## unstack and format as above                                    
                neaphighs_all = neaphighs_all.unstack('z')
                neaphighs_all = (
                                neaphighs_all
                                 .reindex(y=neaphighs_all.y[::-1])
                                 .rename({'dim_0':'time'})
                                 .to_dataset(name = 'time')
                                 [['time','y','x']]
                                )
                ## extract neap high tides
                neaphighs_all = Max_testarray.isel(time=neaphighs_all.time)

                ## Save datetimes for calculation of combined filter exposure
                timeranges['Neap_high'] = pd.to_datetime(neaphighs_all.isel(x=1,y=1).time)
                
                tide_cq = neaphighs_all.tide_m.quantile(q=calculate_quantiles,dim='time')

                # Add tide_cq to output dict
                tide_cq_dict[str(x)]=tide_cq
                
                # Calculate the tide-height difference between the elevation value and
                # each percentile value per pixel
                diff = abs(tide_cq - dem)

                # Take the percentile of the smallest tide-height difference as the
                # exposure % per pixel
                idxmin = diff.idxmin(dim="quantile")

                # Convert to percentage
                exposure['Neap_high'] = idxmin * 100

            if x == 'Neap_low':
                print ('Calculating Neap_low')
                ## Calculate the number of spring low tides to support calculation of neap low tides
                ## apply the peak detection routine
                stacked_everything_low = stacked_everything.apply(lambda x: xr.DataArray(argrelmin(x.values, order=order)[0]))
                
                ## Unstack
                springlows_all = stacked_everything_low.unstack('z')                    

                ## apply the peak detection routine to calculate all the low tide maxima
                Min_testarray = stacked_everything.apply(lambda x: xr.DataArray(argrelmin(x.values)[0]))
                
                ## extract the corresponding dates from the peaks
                Min_testarray = (Min_testarray.unstack('z'))
                Min_testarray = (Min_testarray.reindex(y=Min_testarray.y[::-1])
                                 .rename({'dim_0':'time'})
                                 .to_dataset(name = 'time')
                                 [['time','y','x']]
                                )
                
                ## extract all lowtide peaks
                # Min_testarray = ModelledTides[0].to_dataset().isel(time=Min_testarray.time)
                Max_testarray = ModelledTides.to_dataset().isel(time=Max_testarray.time)## removed reference to ModelledTides[0]. Possibly an artefact of new pixel_tides_ensemble func. If using pixel_tides, may need to revert to ModelledTides[0].

                ## repeat the peak detection to identify neap low tides (maxima in the low tide maxima)
                stacked_everything2 = Min_testarray.tide_m.stack(z=['y','x']).groupby('z')
                
                ## extract neap high tides based on 14 day half lunar cycle - determined as the fraction of all high tide points
                ## relative to the number of spring high tide values
                order_nl = int(ceil((len(Min_testarray.time)/(len(springlows_all))/2)))
                
                ## apply the peak detection routine to calculate all the neap high tide minima within the high tide peaks
                neaplows_all = stacked_everything2.apply(lambda x: xr.DataArray(argrelmax(x.values, order=order_nl)[0]))
                
                ## unstack and format as above                                    
                neaplows_all = neaplows_all.unstack('z')
                neaplows_all = (
                                neaplows_all
                                 .reindex(y=neaplows_all.y[::-1])
                                 .rename({'dim_0':'time'})
                                 .to_dataset(name = 'time')
                                 [['time','y','x']]
                                )
                
                ## extract neap high tides
                neaplows_all = Min_testarray.isel(time=neaplows_all.time)

                ## Save datetimes for calculation of combined filter exposure
                timeranges['Neap_low'] = pd.to_datetime(neaplows_all.isel(x=1,y=1).time)
                
                tide_cq = neaplows_all.tide_m.quantile(q=calculate_quantiles,dim='time')

                # Add tide_cq to output dict
                tide_cq_dict[str(x)]=tide_cq
                
                # Calculate the tide-height difference between the elevation value and
                # each percentile value per pixel
                diff = abs(tide_cq - dem)

                # Take the percentile of the smallest tide-height difference as the
                # exposure % per pixel
                idxmin = diff.idxmin(dim="quantile")

                # Convert to percentage
                exposure['Neap_low'] = idxmin * 100


            if x == 'Hightide':
                print ('Calculating Hightide')
                def lowesthightides(x):
                    '''
                    x is a grouping of x and y pixels from the peaks_array (labelled as 'z')
                    '''

                    ## apply the peak detection routine to calculate all the high tide maxima
                    high_peaks = np.array(argrelmax(x.values)[0])

                    ## extract all hightide peaks
                    Max_testarray = x.isel(time=high_peaks)

                    ## Identify all lower hightide peaks
                    lowhigh_peaks = np.array(argrelmin(Max_testarray.values)[0])

                    ## Interpolate the lower hightide curve
                    neap_high_linear = interp(
                                                ## Create an array to interpolate into
                                                np.arange(0,len(x.time)),
                                                ## low high peaks as a subset of all high tide peaks
                                                high_peaks[lowhigh_peaks],
                                                ## Corresponding tide heights
                                                Max_testarray.isel(time=lowhigh_peaks).squeeze(['z']).values,
                                                )

                    # # Extract hightides as all tides higher than/equal to the extrapolated lowest high tide line
                    hightide = x.squeeze(['z']).where(x.squeeze(['z']) >= neap_high_linear, drop=True)

                    return hightide

                ## Vectorise the hightide calculation
                lowhighs_all = stacked_everything.apply(lambda x: xr.DataArray(lowesthightides(x)))

                # ## Unstack and re-format the array
                lowhighs_all = lowhighs_all.unstack('z')
                lowhighs_all_unstacked = (
                                    lowhighs_all
                                     .reindex(y=lowhighs_all.y[::-1])
                                     .to_dataset()
                                     [['tide_m','time','y','x']]
                                    )

                ## Save datetimes for calculation of combined filter exposure
                timeranges['Hightide'] = pd.to_datetime(lowhighs_all_unstacked.isel(x=1,y=1).time)
                
                tide_cq = lowhighs_all_unstacked.tide_m.quantile(q=calculate_quantiles,dim='time')

                # Add tide_cq to output dict
                tide_cq_dict[str(x)]=tide_cq
                
                # Calculate the tide-height difference between the elevation value and
                # each percentile value per pixel
                diff = abs(tide_cq - dem)

                # Take the percentile of the smallest tide-height difference as the
                # exposure % per pixel
                idxmin = diff.idxmin(dim="quantile")

                # Convert to percentage
                exposure['Hightide'] = idxmin * 100

            if x == 'Lowtide':
                print ('Calculating Lowtide')
                def highestlowtides(x):
                    '''
                    x is a grouping of x and y pixels from the peaks_array (labelled as 'z')
                    '''

                    ## apply the peak detection routine to calculate all the high tide maxima
                    low_peaks = np.array(argrelmin(x.values)[0])

                    ## extract all hightide peaks
                    Min_testarray = x.isel(time=low_peaks)

                    ## Identify all lower hightide peaks
                    highlow_peaks = np.array(argrelmax(Min_testarray.values)[0])

                    ## Interpolate the lower hightide curve
                    neap_low_linear = interp(
                                            ## Create an array to interpolate into
                                            np.arange(0,len(x.time)),
                                            ## low high peaks as a subset of all high tide peaks
                                            low_peaks[highlow_peaks],
                                            ## Corresponding tide heights
                                            Min_testarray.isel(time=highlow_peaks).squeeze(['z']).values,
                                            )

                    # # Extract hightides as all tides higher than/equal to the extrapolated lowest high tide line
                    lowtide = x.squeeze(['z']).where(x.squeeze(['z']) <= neap_low_linear, drop=True)

                    return lowtide 

                ## Vectorise the lowtide calculation
                highlows_all = stacked_everything.apply(lambda x: xr.DataArray(highestlowtides(x)))

                # ## Unstack and re-format the array
                highlows_all = highlows_all.unstack('z')
                highlows_all_unstacked = (
                                    highlows_all
                                     .reindex(y=highlows_all.y[::-1])
                                     .to_dataset()
                                     [['tide_m','time','y','x']]
                                    )

                ## Save datetimes for calculation of combined filter exposure
                timeranges['Lowtide'] = pd.to_datetime(highlows_all.isel(x=1,y=1).time)
                
                tide_cq = highlows_all_unstacked.tide_m.quantile(q=calculate_quantiles,dim='time')
                
                # Add tide_cq to output dict
                tide_cq_dict[str(x)]=tide_cq

                # Calculate the tide-height difference between the elevation value and
                # each percentile value per pixel
                diff = abs(tide_cq - dem)

                # Take the percentile of the smallest tide-height difference as the
                # exposure % per pixel
                idxmin = diff.idxmin(dim="quantile")

                # Convert to percentage
                exposure['Lowtide'] = idxmin * 100
    
    ## Intersect the filters of interest to extract the common datetimes for calc of combined filters
    if filters_combined is not None:
        for x in filters_combined:
            y=x[0]
            z=x[1]
            timeranges[str(y+"_"+z)] = timeranges[y].intersection(timeranges[z])
    
    ## Generator expression to calculate exposure for each nominated filter in temporal_filters
    # Don't calculate exposure for spatial filters. This has already been calculated.
    gen = (x for x in timeranges if x not in spatial_filters)
    
    for x in gen:
        # Run the pixel_tides function with the calculate_quantiles option.
        # For each pixel, an array of tideheights is returned, corresponding
        # to the percentiles from `calculate_quantiles` of the timerange-tide model that
        # each tideheight appears in the model.

        if (tide_model[0] == "ensemble") or (tide_model == "ensemble"):
            # Use ensemble model combining multiple input ocean tide models
            tide_cq, _ = pixel_tides_ensemble(
                dem,
                calculate_quantiles=calculate_quantiles,
                times=timeranges[str(x)],
                directory=tide_model_dir,
                ancillary_points="data/raw/tide_correlations_2017-2019.geojson",
                top_n=3,
                reduce_method='mean',
                resolution=3000,
            )

        else:
            # Use single input ocean tide model
            tide_cq, _ = pixel_tides_ensemble(
                                    dem,
                                    resample=True,
                                    calculate_quantiles=calculate_quantiles,
                                    times=timeranges[str(x)],
                                    model=tide_model,
                                    directory=tide_model_dir,
            )

        # Add tide_cq to output dict
        tide_cq_dict[str(x)]=tide_cq

        # Calculate the tide-height difference between the elevation value and
        # each percentile value per pixel
        diff = abs(tide_cq - dem)

        # Take the percentile of the smallest tide-height difference as the
        # exposure % per pixel
        idxmin = diff.idxmin(dim="quantile")

        # Convert to percentage
        exposure[str(x)] = idxmin * 100


    return exposure, tide_cq_dict



=======
    
    # Set up logs if no log is passed in
    if log is None:
        log = configure_logging()

    # Use run ID name for logs if it exists
    run_id = "Processing" if run_id is None else run_id

    # Create the tide-height percentiles from which to calculate
    # exposure statistics
    tide_percentiles = np.linspace(0, 1, 101)     
    
    # Run the `pixel_tides_ensemble` function with the `calculate_quantiles`
    # option. For each pixel, an array of tide heights is returned, 
    # corresponding to the percentiles of the tide range specified by
    # `tide_percentiles`. 
    log.info(f"{run_id}: Modelling tide heights for each pixel")
    tide_cq, _ = pixel_tides_ensemble(
        ds=dem,
        ancillary_points="data/raw/tide_correlations_2017-2019.geojson",
        model=tide_model,
        directory=tide_model_dir,
        calculate_quantiles=tide_percentiles,
        times=times,
    )

    # Calculate the tide-height difference between the elevation value and
    # each percentile value per pixel
    diff = abs(tide_cq - dem)

    # Take the percentile of the smallest tide-height difference as the
    # exposure % per pixel
    idxmin = diff.idxmin(dim="quantile")

    # Convert to percentage
    exposure = idxmin * 100

    return exposure, tide_cq
>>>>>>> 331aac14
<|MERGE_RESOLUTION|>--- conflicted
+++ resolved
@@ -1,7 +1,6 @@
 import xarray as xr
 import numpy as np
 import geopandas as gpd
-<<<<<<< HEAD
 import pandas as pd
 
 from shapely.geometry import Point
@@ -18,34 +17,23 @@
 
 from dea_tools.coastal import pixel_tides, model_tides
 from intertidal.tide_modelling import pixel_tides_ensemble
-from intertidal.utils import round_date_strings
+from intertidal.utils import configure_logging, round_date_strings
+
 
 def exposure(
             dem,
+  			times,
             start_date,
             end_date,
             modelled_freq = "30min",
-            tide_model="ensemble",
+            tide_model="FES2014",
             tide_model_dir="/var/share/tide_models",
             filters = ['unfiltered'], 
             filters_combined = None,
+  			run_id=None,
+  			log=None,
             ):
         
-=======
-
-from intertidal.tide_modelling import pixel_tides_ensemble
-from intertidal.utils import configure_logging
-
-
-def exposure(
-    dem,
-    times,
-    tide_model="FES2014",
-    tide_model_dir="/var/share/tide_models",
-    run_id=None,
-    log=None,
-):
->>>>>>> 331aac14
     """
     Calculate intertidal exposure for each pixel, indicating the 
     proportion of time that each pixel was "exposed" from tidal
@@ -53,11 +41,14 @@
     
     The exposure calculation is based on tide-height differences between
     the elevation value and modelled tide height percentiles.
+    
+    Calculate exposure percentage for each pixel based on tide-height
+    differences between the elevation value and percentile values of the
+    tide model for a given time range.
 
     Parameters
     ----------
     dem : xarray.DataArray
-<<<<<<< HEAD
         xarray.DataArray containing Digital Elevation Model (DEM) data
         and coordinates and attributes metadata.
     time_range : tuple
@@ -68,40 +59,26 @@
         calculate the tide model during exposure calculations. Examples
         include '30min' for 30 minute cadence or '1h' for a one-hourly 
         cadence. Defaults to '30min'.
-=======
-        xarray.DataArray containing Digital Elevation Model (DEM) data.
-    times : pandas.DatetimeIndex or list of pandas.Timestamps
-        High frequency times used to model tides across the period of
-        interest. These are used to evaluate how frequently each pixel
-        in the DEM was exposed or inundated by the tide.
->>>>>>> 331aac14
     tide_model : str, optional
-        The tide model used to model tides, as supported by the `pyTMD`
-        Python package. Options include:
+        The tide model or a list of models used to model tides, as
+        supported by the `pyTMD` Python package. Options include:
         - "FES2014" (default; pre-configured on DEA Sandbox)
+        - "TPXO9-atlas-v5"
         - "TPXO8-atlas"
-        - "TPXO9-atlas-v5"
-        Defaults to 'ensemble' tide modelling.
+        - "EOT20"
+        - "HAMTIDE11"
+        - "GOT4.10"
+        - "ensemble" (experimental: combine all above into single ensemble)
     tide_model_dir : str, optional
         The directory containing tide model data files. Defaults to
         "/var/share/tide_models"; for more information about the
         directory structure, refer to `dea_tools.coastal.model_tides`.
-<<<<<<< HEAD
     filters  :  list of strings, optional
         A list of customisation options to input into the tidal
         modelling to calculate exposure. Defaults to ['unfiltered']
     filters_combined  :  list of two-object tuples, optional
         Defaults to None.
-        
-
-    Returns
-    -------
-    exposure : xarray.Dataset
-        An xarray.Dataset containing an array for each filter of
-        the percentage time exposure of each pixel from seawater for 
-        the duration of the modelling period `timerange`.
-=======
-    run_id : string, optional
+	run_id : string, optional
         An optional string giving the name of the analysis; used to
         prefix log entries.
     log : logging.Logger, optional
@@ -110,13 +87,13 @@
     Returns
     -------
     exposure : xarray.DataArray
-        An array containing the percentage time 'exposure' of
-        each pixel from tidal inundation for the duration of the modelling
-        period.
->>>>>>> 331aac14
-    tide_cq : xarray.DataArray
-        An array containing the quantiled high temporal resolution tide
-        modelling for each pixel. Dimensions should be 'quantile', 'x' and 'y'.
+        An xarray.Dataset containing an array for each filter of
+        the percentage time exposure of each pixel from seawater for 
+        the duration of the modelling period `timerange`.
+    tide_cq : xarray.DataArray ##Revise to dataset
+        An xarray.DataArray containing the quantiled high temporal
+        resolution tide modelling for each pixel. Dimesions should be
+        'quantile', 'x' and 'y'.
 
     Notes
     -----
@@ -138,15 +115,24 @@
     spatial filter
     - if filters is set to `None`, no exposure will be calculated and
     the program will fail unless a tuple is nominated in `filters_combined`
+
     """
-<<<<<<< HEAD
+    # Set up logs if no log is passed in
+    if log is None:
+        log = configure_logging()
+
+    # Use run ID name for logs if it exists
+    run_id = "Processing" if run_id is None else run_id
+    # Create the tide-height percentiles from which to calculate
+    # exposure statistics
+    calculate_quantiles = np.linspace(0, 1, 101) #nb formerly 'pc_range'
+
     # Generate range of times covering entire period of satellite record for exposure and bias/offset calculation
     time_range = pd.date_range(
         start=round_date_strings(start_date, round_type="start"),
         end=round_date_strings(end_date, round_type="end"),
         freq=modelled_freq,
-    )
-    
+    )    
     # Separate 'filters' into spatial and temporal categories to define
     # which exposure workflow to use
     temporal_filters = ['dry', 'wet', 'summer', 'autumn', 'winter', 'spring', 'Jan', 'Feb', 'Mar', 'Apr', 
@@ -220,6 +206,7 @@
             # Use ensemble model combining multiple input ocean tide models
             ModelledTides, _ = pixel_tides_ensemble(
                 dem,
+                calculate_quantiles=calculate_quantiles,
                 times=time_range,
                 directory=tide_model_dir,
                 ancillary_points="data/raw/tide_correlations_2017-2019.geojson",
@@ -232,6 +219,7 @@
             # Use single input ocean tide model
             ModelledTides, _ = pixel_tides(
                 dem,
+                calculate_quantiles=calculate_quantiles,
                 times=time_range,
                 resample=True,
                 model=tide_model,
@@ -868,43 +856,3 @@
 
 
 
-=======
-    
-    # Set up logs if no log is passed in
-    if log is None:
-        log = configure_logging()
-
-    # Use run ID name for logs if it exists
-    run_id = "Processing" if run_id is None else run_id
-
-    # Create the tide-height percentiles from which to calculate
-    # exposure statistics
-    tide_percentiles = np.linspace(0, 1, 101)     
-    
-    # Run the `pixel_tides_ensemble` function with the `calculate_quantiles`
-    # option. For each pixel, an array of tide heights is returned, 
-    # corresponding to the percentiles of the tide range specified by
-    # `tide_percentiles`. 
-    log.info(f"{run_id}: Modelling tide heights for each pixel")
-    tide_cq, _ = pixel_tides_ensemble(
-        ds=dem,
-        ancillary_points="data/raw/tide_correlations_2017-2019.geojson",
-        model=tide_model,
-        directory=tide_model_dir,
-        calculate_quantiles=tide_percentiles,
-        times=times,
-    )
-
-    # Calculate the tide-height difference between the elevation value and
-    # each percentile value per pixel
-    diff = abs(tide_cq - dem)
-
-    # Take the percentile of the smallest tide-height difference as the
-    # exposure % per pixel
-    idxmin = diff.idxmin(dim="quantile")
-
-    # Convert to percentage
-    exposure = idxmin * 100
-
-    return exposure, tide_cq
->>>>>>> 331aac14
