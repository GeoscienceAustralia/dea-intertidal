import xarray as xr
import numpy as np

def bias_offset(
<<<<<<< HEAD
                ds,
                # set_dtype = None,
                LAT_HAT=True,
                LOT_HOT=None
                ):
    """
    Calculate the pixel-based sensor-observed spread and high/low offsets in tide heights compared to
    the full modelled tide range. Optionally, also return the highest and lowest astronomical and 
=======
                tide_m,
                tide_cq,
                extents,
                lat_hat=True,
                lot_hot=None
                ):
    """
    Calculate the pixel-based sensor-observed spread and high/low 
    offsets in tide heights compared to the full modelled tide range. 
    Optionally, also return the highest and lowest astronomical and 
>>>>>>> 50289c54
    sensor-observed tides for each pixel.

    Parameters
    ----------
<<<<<<< HEAD
    ds : xarray.Dataset
        An xarray of including sensor-observed tide-heights (ds.tide_m).
    dem : xarray.Array
        An xarray of `ds` containing modelled tide heights, separated by quantiles of the full modelled tide range
        (tide_cq) as well as the NIDEM elevations (dem.tide_m). Note that this version of dem is an 
        output of the pixel_exp function in exposure.py.
    set_dtype : dtype or None, optional
        Default is None. Set a dtype other than float, e.g., int. Note that changing the dtype may
        result in loss of data/resolution in your results.
    LAT_HAT : bool, optional
        Default is True. Lowest/highest astronomical tides. This work considers the modelled tides
        to be equivalent to the astronomical tides.
    LOT_HOT : bool, optional
        Default is None. Lowest/highest sensor-observed tides.

    Returns
    -------
    xarray.Dataset
        The output dataset containing arrays of the spread, ht_offset, lt_offset and optionally,
        the highest and lowest astronomical tides and the highest and lowest sensor-observed tides.
    
    Notes
    -----
    Spread measures the sensor observed range of tide heights as a percentage of the full
    modelled tidal range.
    The high-tide offset, ht_offset, measures the offset of the sensor-observed highest tide 
    from the maximum modelled tide.
    The low-tide offset, lt_offset, measures the offset of the sensor-observed lowest tide 
    from the minimum modelled tide.   
    """
    
    # Set the maximum and minimum values per pixel for the observed and modelled datasets
    max_obs = ds.tide_m.max(dim='time')
    min_obs = ds.tide_m.min(dim='time')
    max_mod = ds.tide_cq.max(dim='quantile')
    min_mod = ds.tide_cq.min(dim='quantile')
=======
    tide_m : xr.DataArray
        An xarray.DataArray representing sensor observed tide heights 
        for each pixel. Should have 'time', 'x' and 'y' in its 
        dimensions.
    tide_cq : xr.DataArray
        An xarray.DataArray representing modelled tidal heights for 
        each pixel. Should have 'quantile', 'x' and 'y' in its 
        dimensions.
    extents : xr.DataArray
        An xarray.DataArray representing the always, sometimes and never 
        wet extents of the intertidal zone. Should have the same 
        dimensions as `tide_m` and `tide_cq`.
    lat_hat : bool, optional
        Lowest/highest astronomical tides. This work considers the 
        modelled tides to be equivalent to the astronomical tides. 
        Default is True. 
    lot_hot : bool, optional
        Lowest/highest sensor-observed tides. Default is None.

    Returns
    -------
    Depending on the values of `lat_hat` and `lot_hot`, returns a tuple 
    with some or all of the following as xarray.DataArrays:
        * `lat`: The lowest astronomical tide.
        * `hat`: The highest astronomical tide.
        * `lot`: The lowest sensor-observed tide.
        * `hot`: The highest sensor-observed tide.
        * `spread`: The spread of the observed tide heights as a 
        percentage of the modelled tide heights.
        * `lt_offset`: The low tide offset measures the offset of the 
        sensor-observed lowest tide from the minimum modelled tide.
        * `ht_offset`: The high tide measures the offset of the 
        sensor-observed highest tide from the maximum modelled tide.         
    """
    
    # Set the maximum and minimum values per pixel for the observed and 
    # modelled datasets
    max_obs = tide_m.max(dim='time')
    min_obs = tide_m.min(dim='time')
    max_mod = tide_cq.max(dim='quantile')
    min_mod = tide_cq.min(dim='quantile')
>>>>>>> 50289c54
    
    # Set the maximum range in the modelled and observed tide heights
    mod_range = max_mod - min_mod
    obs_range = max_obs - min_obs

    # Calculate the spread of the observed tide heights as a percentage
    # of the modelled tide heights
    spread = obs_range/mod_range * 100
    
<<<<<<< HEAD
    # Calculate the high and low tide offset of the observed tide heights as a percentage
    # of the modelled highest and lowest tides.
    ht_offset = (abs(max_mod - max_obs))/mod_range * 100
    lt_offset = (abs(min_mod - min_obs))/mod_range * 100
    
    # # Change the dtype of the output arrays
    # if set_dtype is not None:
    #     spread = spread.astype(set_dtype)
    #     ht_offset = ht_offset.astype(set_dtype)
    #     lt_offset = lt_offset.astype(set_dtype)
    
    ## Add the lowest and highest astronomical tides
    ## TODO: mask using intertidal extent layer instead
    if LAT_HAT is True:
        # ds['LAT'] = min_mod.where(ds.tide_m.min(dim='time')> -9999)
        # ds['HAT'] = max_mod.where(ds.tide_m.min(dim='time')> -9999)
        ds['LAT'] = min_mod.where(ds.extents == 1)
        ds['HAT'] = max_mod.where(ds.extents == 1)
    
    ## Add the lowest and highest sensor-observed tides
    ## TODO: mask using intertidal extent layer instead
    if LOT_HOT is not None:
        # ds['LOT'] = min_obs.where(ds.tide_m.min(dim='time')> -9999)
        # ds['HOT'] = max_obs.where(ds.tide_m.min(dim='time')> -9999)
        ds['LOT'] = min_obs.where(ds.extents == 1)
        ds['HOT'] = max_obs.where(ds.extents == 1)
        
    # Mask out non-intertidal pixels using ds extents
    ## TODO: mask using intertidal extent layer instead
    # ds['spread'] = spread.where(ds.tide_m.min(dim='time') > -9999)
    # ds['ht_offset'] = ht_offset.where(ds.tide_m.min(dim='time') > -9999)
    # ds['lt_offset'] = lt_offset.where(ds.tide_m.min(dim='time')> -9999)
    ds['spread'] = spread.where(ds.extents == 1)
    ds['ht_offset'] = ht_offset.where(ds.extents == 1)
    ds['lt_offset'] = lt_offset.where(ds.extents == 1)
    
    ## Convert floats to ints
    ds['spread'] = ds['spread'].astype(np.int16)
    ds['ht_offset'] = ds['ht_offset'].astype(np.int16)
    ds['lt_offset'] = ds['lt_offset'].astype(np.int16)
    
    return ds
=======
    # Calculate the high and low tide offset of the observed tide 
    # heights as a percentage of the modelled highest and lowest tides.
    offset_hightide = (abs(max_mod - max_obs))/mod_range * 100
    offset_lowtide = (abs(min_mod - min_obs))/mod_range * 100
        
    # Add the lowest and highest astronomical tides
    if lat_hat:
        lat = min_mod.where(extents != 2)
        hat = max_mod.where(extents != 2)
    
    # Add the lowest and highest sensor-observed tides
    if lot_hot:
        lot = min_obs.where(extents != 2)
        hot = max_obs.where(extents != 2)
        
    # Mask out non-intertidal pixels using ds extents
    spread = spread.where(extents != 2)
    offset_hightide = offset_hightide.where(extents != 2)
    offset_lowtide = offset_lowtide.where(extents != 2)
    
    if lat_hat:
        if lot_hot:
            return lat, hat, lot, hot, spread, offset_lowtide, offset_hightide
        else:
            return lat, hat, spread, offset_lowtide, offset_hightide
    elif lot_hot:
        return lot, hot, spread, offset_lowtide, offset_hightide
    else:
        return spread, offset_lowtide, offset_hightide
>>>>>>> 50289c54
<|MERGE_RESOLUTION|>--- conflicted
+++ resolved
@@ -1,192 +1,84 @@
 import xarray as xr
-import numpy as np
 
 def bias_offset(
-<<<<<<< HEAD
                 ds,
-                # set_dtype = None,
+                dem,
+                set_dtype = None,
                 LAT_HAT=True,
-                LOT_HOT=None
+                LOT_HOT=False
                 ):
-    """
-    Calculate the pixel-based sensor-observed spread and high/low offsets in tide heights compared to
-    the full modelled tide range. Optionally, also return the highest and lowest astronomical and 
-=======
-                tide_m,
-                tide_cq,
-                extents,
-                lat_hat=True,
-                lot_hot=None
-                ):
-    """
-    Calculate the pixel-based sensor-observed spread and high/low 
-    offsets in tide heights compared to the full modelled tide range. 
-    Optionally, also return the highest and lowest astronomical and 
->>>>>>> 50289c54
-    sensor-observed tides for each pixel.
-
-    Parameters
-    ----------
-<<<<<<< HEAD
-    ds : xarray.Dataset
-        An xarray of including sensor-observed tide-heights (ds.tide_m).
-    dem : xarray.Array
-        An xarray of `ds` containing modelled tide heights, separated by quantiles of the full modelled tide range
-        (tide_cq) as well as the NIDEM elevations (dem.tide_m). Note that this version of dem is an 
-        output of the pixel_exp function in exposure.py.
-    set_dtype : dtype or None, optional
-        Default is None. Set a dtype other than float, e.g., int. Note that changing the dtype may
-        result in loss of data/resolution in your results.
-    LAT_HAT : bool, optional
-        Default is True. Lowest/highest astronomical tides. This work considers the modelled tides
-        to be equivalent to the astronomical tides.
-    LOT_HOT : bool, optional
-        Default is None. Lowest/highest sensor-observed tides.
-
-    Returns
-    -------
-    xarray.Dataset
-        The output dataset containing arrays of the spread, ht_offset, lt_offset and optionally,
-        the highest and lowest astronomical tides and the highest and lowest sensor-observed tides.
+    '''
     
-    Notes
-    -----
+    Calculate the pixel-based sensor-observed spread and offset in tide heights
+    compared to the full modelled tide range.
+    ds.tide_m is an xarray of sensor-observed tide-heights calculated for the imagery 
+    in your workflow
+    dem contains an xarray of modelled tide heights, separated by quantiles of the full
+    modelled tide range (tide_cq) as well as the NIDEM elevations (tide_m). NOTE: dem
+    is an output of the pixel_exp function in exposure.py
+    Returns the spread, ht_offset and lt_offset.
     Spread measures the sensor observed range of tide heights as a percentage of the full
     modelled tidal range.
     The high-tide offset, ht_offset, measures the offset of the sensor-observed highest tide 
     from the maximum modelled tide.
     The low-tide offset, lt_offset, measures the offset of the sensor-observed lowest tide 
-    from the minimum modelled tide.   
-    """
+    from the minimum modelled tide.
+    set_dtype: default = None. Set a dtype other than float e.g. int. Note that changing the 
+    dtype may result in loss of data/resolution in your results
+    LAT/HAT are the lowest/highest astronomical tides. This work considers the modelled tides to be equivalent to the astronomical tides.
+    LOT/HOT are the lowest/highest sensor-observed tides
+    
+    '''
     
     # Set the maximum and minimum values per pixel for the observed and modelled datasets
     max_obs = ds.tide_m.max(dim='time')
     min_obs = ds.tide_m.min(dim='time')
-    max_mod = ds.tide_cq.max(dim='quantile')
-    min_mod = ds.tide_cq.min(dim='quantile')
-=======
-    tide_m : xr.DataArray
-        An xarray.DataArray representing sensor observed tide heights 
-        for each pixel. Should have 'time', 'x' and 'y' in its 
-        dimensions.
-    tide_cq : xr.DataArray
-        An xarray.DataArray representing modelled tidal heights for 
-        each pixel. Should have 'quantile', 'x' and 'y' in its 
-        dimensions.
-    extents : xr.DataArray
-        An xarray.DataArray representing the always, sometimes and never 
-        wet extents of the intertidal zone. Should have the same 
-        dimensions as `tide_m` and `tide_cq`.
-    lat_hat : bool, optional
-        Lowest/highest astronomical tides. This work considers the 
-        modelled tides to be equivalent to the astronomical tides. 
-        Default is True. 
-    lot_hot : bool, optional
-        Lowest/highest sensor-observed tides. Default is None.
-
-    Returns
-    -------
-    Depending on the values of `lat_hat` and `lot_hot`, returns a tuple 
-    with some or all of the following as xarray.DataArrays:
-        * `lat`: The lowest astronomical tide.
-        * `hat`: The highest astronomical tide.
-        * `lot`: The lowest sensor-observed tide.
-        * `hot`: The highest sensor-observed tide.
-        * `spread`: The spread of the observed tide heights as a 
-        percentage of the modelled tide heights.
-        * `lt_offset`: The low tide offset measures the offset of the 
-        sensor-observed lowest tide from the minimum modelled tide.
-        * `ht_offset`: The high tide measures the offset of the 
-        sensor-observed highest tide from the maximum modelled tide.         
-    """
-    
-    # Set the maximum and minimum values per pixel for the observed and 
-    # modelled datasets
-    max_obs = tide_m.max(dim='time')
-    min_obs = tide_m.min(dim='time')
-    max_mod = tide_cq.max(dim='quantile')
-    min_mod = tide_cq.min(dim='quantile')
->>>>>>> 50289c54
+    max_mod = dem.tide_cq.max(dim='quantile')
+    min_mod = dem.tide_cq.min(dim='quantile')
     
     # Set the maximum range in the modelled and observed tide heights
     mod_range = max_mod - min_mod
     obs_range = max_obs - min_obs
 
-    # Calculate the spread of the observed tide heights as a percentage
-    # of the modelled tide heights
+    # Calculate the spread of the observed tide heights as a percentage of the modelled tide
+    # heights
     spread = obs_range/mod_range * 100
     
-<<<<<<< HEAD
     # Calculate the high and low tide offset of the observed tide heights as a percentage
     # of the modelled highest and lowest tides.
     ht_offset = (abs(max_mod - max_obs))/mod_range * 100
     lt_offset = (abs(min_mod - min_obs))/mod_range * 100
     
-    # # Change the dtype of the output arrays
-    # if set_dtype is not None:
-    #     spread = spread.astype(set_dtype)
-    #     ht_offset = ht_offset.astype(set_dtype)
-    #     lt_offset = lt_offset.astype(set_dtype)
+    # Change the dtype of the output arrays
+    if set_dtype is not None:
+        spread = spread.astype(set_dtype)
+        ht_offset = ht_offset.astype(set_dtype)
+        lt_offset = lt_offset.astype(set_dtype)
     
-    ## Add the lowest and highest astronomical tides
-    ## TODO: mask using intertidal extent layer instead
+#     # # Mask out non-intertidal pixels using NIDEM extents
+#     # spread = spread.where(dem.tide_m > -9999)
+#     # ht_offset = ht_offset.where(dem.tide_m > -9999)
+#     # lt_offset = lt_offset.where(dem.tide_m > -9999)
+    
+#         # TEMP Mask out non-intertidal pixels using ds extents
+#     spread = spread.where(ds.tide_m.min(dim='time') > -9999)
+#     ht_offset = ht_offset.where(ds.tide_m.min(dim='time') > -9999)
+#     lt_offset = lt_offset.where(ds.tide_m.min(dim='time')> -9999)
+    
+    
+#     return spread, ht_offset, lt_offset
+
     if LAT_HAT is True:
-        # ds['LAT'] = min_mod.where(ds.tide_m.min(dim='time')> -9999)
-        # ds['HAT'] = max_mod.where(ds.tide_m.min(dim='time')> -9999)
-        ds['LAT'] = min_mod.where(ds.extents == 1)
-        ds['HAT'] = max_mod.where(ds.extents == 1)
+        ds['LAT'] = min_mod.where(ds.tide_m.min(dim='time')> -9999)
+        ds['HAT'] = max_mod.where(ds.tide_m.min(dim='time')> -9999)
+        
+    if LOT_HOT is True:
+        ds['LOT'] = min_obs.where(ds.tide_m.min(dim='time')> -9999)
+        ds['HOT'] = max_obs.where(ds.tide_m.min(dim='time')> -9999)
+        
+        # Mask out non-intertidal pixels using ds extents
+    ds['spread'] = spread.where(ds.tide_m.min(dim='time') > -9999)
+    ds['ht_offset'] = ht_offset.where(ds.tide_m.min(dim='time') > -9999)
+    ds['lt_offset'] = lt_offset.where(ds.tide_m.min(dim='time')> -9999)
     
-    ## Add the lowest and highest sensor-observed tides
-    ## TODO: mask using intertidal extent layer instead
-    if LOT_HOT is not None:
-        # ds['LOT'] = min_obs.where(ds.tide_m.min(dim='time')> -9999)
-        # ds['HOT'] = max_obs.where(ds.tide_m.min(dim='time')> -9999)
-        ds['LOT'] = min_obs.where(ds.extents == 1)
-        ds['HOT'] = max_obs.where(ds.extents == 1)
-        
-    # Mask out non-intertidal pixels using ds extents
-    ## TODO: mask using intertidal extent layer instead
-    # ds['spread'] = spread.where(ds.tide_m.min(dim='time') > -9999)
-    # ds['ht_offset'] = ht_offset.where(ds.tide_m.min(dim='time') > -9999)
-    # ds['lt_offset'] = lt_offset.where(ds.tide_m.min(dim='time')> -9999)
-    ds['spread'] = spread.where(ds.extents == 1)
-    ds['ht_offset'] = ht_offset.where(ds.extents == 1)
-    ds['lt_offset'] = lt_offset.where(ds.extents == 1)
-    
-    ## Convert floats to ints
-    ds['spread'] = ds['spread'].astype(np.int16)
-    ds['ht_offset'] = ds['ht_offset'].astype(np.int16)
-    ds['lt_offset'] = ds['lt_offset'].astype(np.int16)
-    
-    return ds
-=======
-    # Calculate the high and low tide offset of the observed tide 
-    # heights as a percentage of the modelled highest and lowest tides.
-    offset_hightide = (abs(max_mod - max_obs))/mod_range * 100
-    offset_lowtide = (abs(min_mod - min_obs))/mod_range * 100
-        
-    # Add the lowest and highest astronomical tides
-    if lat_hat:
-        lat = min_mod.where(extents != 2)
-        hat = max_mod.where(extents != 2)
-    
-    # Add the lowest and highest sensor-observed tides
-    if lot_hot:
-        lot = min_obs.where(extents != 2)
-        hot = max_obs.where(extents != 2)
-        
-    # Mask out non-intertidal pixels using ds extents
-    spread = spread.where(extents != 2)
-    offset_hightide = offset_hightide.where(extents != 2)
-    offset_lowtide = offset_lowtide.where(extents != 2)
-    
-    if lat_hat:
-        if lot_hot:
-            return lat, hat, lot, hot, spread, offset_lowtide, offset_hightide
-        else:
-            return lat, hat, spread, offset_lowtide, offset_hightide
-    elif lot_hot:
-        return lot, hot, spread, offset_lowtide, offset_hightide
-    else:
-        return spread, offset_lowtide, offset_hightide
->>>>>>> 50289c54
+    return ds#, spread, min_mod